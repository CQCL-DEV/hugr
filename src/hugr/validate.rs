//! HUGR invariant checks.

use std::collections::{HashMap, HashSet};
use std::iter;

use itertools::Itertools;
use portgraph::algorithms::{dominators_filtered, toposort_filtered, DominatorTree};
use portgraph::PortIndex;
use thiserror::Error;

use crate::hugr::typecheck::{typecheck_const, ConstTypeError};
use crate::ops::tag::OpTag;
use crate::ops::validate::{ChildrenEdgeData, ChildrenValidationError, EdgeValidationError};
use crate::ops::{self, OpTrait, OpType, ValidateOp};
use crate::types::ClassicType;
use crate::types::{EdgeKind, SimpleType};
use crate::{Direction, Hugr, Node, Port};

use super::view::HugrView;

/// Structure keeping track of pre-computed information used in the validation
/// process.
///
/// TODO: Consider implementing updatable dominator trees and storing it in the
/// Hugr to avoid recomputing it every time.
struct ValidationContext<'a> {
    hugr: &'a Hugr,
    /// Dominator tree for each CFG region, using the container node as index.
    dominators: HashMap<Node, DominatorTree>,
}

impl Hugr {
    /// Check the validity of the HUGR.
    pub fn validate(&self) -> Result<(), ValidationError> {
        let mut validator = ValidationContext::new(self);
        validator.validate()
    }
}

impl<'a> ValidationContext<'a> {
    /// Create a new validation context.
    pub fn new(hugr: &'a Hugr) -> Self {
        Self {
            hugr,
            dominators: HashMap::new(),
        }
    }

    /// Check the validity of the HUGR.
    pub fn validate(&mut self) -> Result<(), ValidationError> {
        // Root node must be a root in the hierarchy.
        if !self.hugr.hierarchy.is_root(self.hugr.root) {
            return Err(ValidationError::RootNotRoot {
                node: self.hugr.root(),
            });
        }

        // Node-specific checks
        for node in self.hugr.graph.nodes_iter().map_into() {
            self.validate_node(node)?;
        }

        Ok(())
    }

    /// Compute the dominator tree for a CFG region, identified by its container
    /// node.
    ///
    /// The results of this computation should be cached in `self.dominators`.
    /// We don't do it here to avoid mutable borrows.
    //
    // TODO: Use a `DominatorTree<HashMap>` once that's supported
    //   see https://github.com/CQCL/portgraph/issues/55
    fn compute_dominator(&self, node: Node) -> DominatorTree {
        let entry = self.hugr.hierarchy.first(node.index).unwrap();
        dominators_filtered(
            self.hugr.graph.as_portgraph(),
            entry,
            Direction::Outgoing,
            |n| {
                // We include copy nodes in addition to basic blocks.
                // These are later filtered when iterating.
                !self.hugr.graph.contains_node(n)
                    || OpTag::BasicBlock.contains(self.hugr.get_optype(n.into()).tag())
            },
            |_, _| true,
        )
    }

    /// Check the constraints on a single node.
    ///
    /// This includes:
    /// - Matching the number of ports with the signature
    /// - Dataflow ports are correct. See `validate_df_port`
    fn validate_node(&mut self, node: Node) -> Result<(), ValidationError> {
        let optype = self.hugr.get_optype(node);
        let sig = optype.signature();
        let flags = optype.validity_flags();

        // The Hugr can have only one root node.
        if node == self.hugr.root() {
            // The root node has no edges.
            if self.hugr.graph.num_outputs(node.index) + self.hugr.graph.num_inputs(node.index) != 0
            {
                return Err(ValidationError::RootWithEdges { node });
            }
        } else {
            let Some(parent) = self.hugr.get_parent(node) else {
                return Err(ValidationError::NoParent { node });
            };

            let parent_optype = self.hugr.get_optype(parent);
            let allowed_children = parent_optype.validity_flags().allowed_children;
            if !allowed_children.contains(optype.tag()) {
                return Err(ValidationError::InvalidParentOp {
                    child: node,
                    child_optype: optype.clone(),
                    parent,
                    parent_optype: parent_optype.clone(),
                    allowed_children,
                });
            }

            // Check that we have enough ports. If the `non_df_ports` flag is set
            // for the direction, we require exactly that number of ports after the
            // dataflow ports. Otherwise, we allow any number of extra ports.
            let check_extra_ports = |df_ports: usize, non_df_ports, actual| {
                if let Some(non_df) = non_df_ports {
                    df_ports + non_df == actual
                } else {
                    df_ports <= actual
                }
            };
            let df_const_input = sig.const_input.len();
            if !check_extra_ports(
                sig.input.len() + df_const_input,
                flags.non_df_ports.0,
                self.hugr.graph.num_inputs(node.index),
            ) || !check_extra_ports(
                sig.output.len(),
                flags.non_df_ports.1,
                self.hugr.graph.num_outputs(node.index),
            ) {
                return Err(ValidationError::WrongNumberOfPorts {
                    node,
                    optype: optype.clone(),
                    actual_inputs: sig.input.len(),
                    actual_outputs: sig.output.len(),
                });
            }

            // Check port connections
            for (i, port_index) in self.hugr.graph.inputs(node.index).enumerate() {
                let port = Port::new_incoming(i);
                self.validate_port(node, port, port_index, optype)?;
            }
            for (i, port_index) in self.hugr.graph.outputs(node.index).enumerate() {
                let port = Port::new_outgoing(i);
                self.validate_port(node, port, port_index, optype)?;
            }
        }

        // Check operation-specific constraints
        self.validate_operation(node, optype)?;

        Ok(())
    }

    /// Check whether a port is valid.
    /// - Input ports and output linear ports must be connected
    /// - The linked port must have a compatible type.
    fn validate_port(
        &mut self,
        node: Node,
        port: Port,
        port_index: portgraph::PortIndex,
        optype: &OpType,
    ) -> Result<(), ValidationError> {
        let port_kind = optype.port_kind(port).unwrap();
        let dir = port.direction();

        // Input ports and output linear ports must always be connected
        let mut links = self.hugr.graph.port_links(port_index).peekable();
        if (dir == Direction::Incoming || port_kind.is_linear()) && links.peek().is_none() {
            return Err(ValidationError::UnconnectedPort {
                node,
                port,
                port_kind,
            });
        }

        // Avoid double checking connected port types.
        if dir == Direction::Incoming {
            return Ok(());
        }

        for (subport, link) in links {
            if port_kind.is_linear() && subport.offset() != 0 {
                return Err(ValidationError::TooManyConnections {
                    node,
                    port,
                    port_kind,
                });
            }

            let other_node: Node = self.hugr.graph.port_node(link).unwrap().into();
            let other_offset = self.hugr.graph.port_offset(link).unwrap().into();
            let other_op = self.hugr.get_optype(other_node);
            let Some(other_kind) = other_op.port_kind(other_offset) else {
                // The number of ports in `other_node` does not match the operation definition.
                // This should be caught by `validate_node`.
                return Err(self.validate_node(other_node).unwrap_err());
            };
            // TODO: We will require some "unifiable" comparison instead of strict equality, to allow for pre-type inference hugrs.
            if other_kind != port_kind {
                return Err(ValidationError::IncompatiblePorts {
                    from: node,
                    from_port: port,
                    from_kind: port_kind,
                    to: other_node,
                    to_port: other_offset,
                    to_kind: other_kind,
                });
            }

            self.validate_intergraph_edge(node, port, optype, other_node, other_offset)?;
        }

        Ok(())
    }

    /// Check operation-specific constraints.
    ///
    /// These are flags defined for each operation type as an [`OpValidityFlags`] object.
    fn validate_operation(&self, node: Node, optype: &OpType) -> Result<(), ValidationError> {
        let flags = optype.validity_flags();

        if self.hugr.hierarchy.child_count(node.index) > 0 {
            if flags.allowed_children.is_empty() {
                return Err(ValidationError::NonContainerWithChildren {
                    node,
                    optype: optype.clone(),
                });
            }

            let first_child = self
                .hugr
                .get_optype(self.hugr.hierarchy.first(node.index).unwrap().into());
            if !flags.allowed_first_child.contains(first_child.tag()) {
                return Err(ValidationError::InvalidBoundaryChild {
                    parent: node,
                    parent_optype: optype.clone(),
                    optype: first_child.clone(),
                    expected: flags.allowed_first_child,
                    position: "first",
                });
            }

            let last_child = self
                .hugr
                .get_optype(self.hugr.hierarchy.last(node.index).unwrap().into());
            if !flags.allowed_last_child.contains(last_child.tag()) {
                return Err(ValidationError::InvalidBoundaryChild {
                    parent: node,
                    parent_optype: optype.clone(),
                    optype: last_child.clone(),
                    expected: flags.allowed_last_child,
                    position: "last",
                });
            }

            // Additional validations running over the full list of children optypes
            let children_optypes = self
                .hugr
                .hierarchy
                .children(node.index)
                .map(|c| (c, self.hugr.get_optype(c.into())));
            if let Err(source) = optype.validate_children(children_optypes) {
                return Err(ValidationError::InvalidChildren {
                    parent: node,
                    parent_optype: optype.clone(),
                    source,
                });
            }

            // Additional validations running over the edges of the contained graph
            if let Some(edge_check) = flags.edge_check {
                for source in self.hugr.hierarchy.children(node.index) {
                    for target in self.hugr.graph.output_neighbours(source) {
                        if self.hugr.hierarchy.parent(target) != Some(node.index) {
                            continue;
                        }
                        let source_op = self.hugr.get_optype(source.into());
                        let target_op = self.hugr.get_optype(target.into());
                        for (source_port, target_port) in
                            self.hugr.graph.get_connections(source, target)
                        {
                            let edge_data = ChildrenEdgeData {
                                source,
                                target,
                                source_port: self.hugr.graph.port_offset(source_port).unwrap(),
                                target_port: self.hugr.graph.port_offset(target_port).unwrap(),
                                source_op: source_op.clone(),
                                target_op: target_op.clone(),
                            };
                            if let Err(source) = edge_check(edge_data) {
                                return Err(ValidationError::InvalidEdges {
                                    parent: node,
                                    parent_optype: optype.clone(),
                                    source,
                                });
                            }
                        }
                    }
                }
            }

            if flags.requires_dag {
                self.validate_children_dag(node, optype)?;
            }
        } else if flags.requires_children {
            return Err(ValidationError::ContainerWithoutChildren {
                node,
                optype: optype.clone(),
            });
        }

        Ok(())
    }

    /// Ensure that the children of a node form a direct acyclic graph with a
    /// single source and source. That is, their edges do not form cycles in the
    /// graph and there are no dangling nodes.
    ///
    /// Inter-graph edges are ignored. Only internal dataflow, constant, or
    /// state order edges are considered.
    fn validate_children_dag(&self, parent: Node, optype: &OpType) -> Result<(), ValidationError> {
        let Some(first_child) = self.hugr.hierarchy.first(parent.index) else {
            // No children, nothing to do
            return Ok(());
        };

        // TODO: Use a HUGR-specific toposort that ignores the copy nodes,
        // so we can be more efficient and avoid the `contains_node` filter.
        // https://github.com/CQCL-DEV/hugr/issues/125
        let topo = toposort_filtered::<HashSet<PortIndex>>(
            self.hugr.graph.as_portgraph(),
            [first_child],
            Direction::Outgoing,
            |_| true,
            |n, p| self.df_port_filter(n, p),
        )
        .filter(|&node| self.hugr.graph.contains_node(node));

        // Compute the number of nodes visited and keep the last one.
        let (nodes_visited, last_node) = topo.fold((0, None), |(n, _), node| {
            // If there is a LoadConstant with a local constant, count that node too
            if OpTag::LoadConst == self.hugr.get_optype(node.into()).tag() {
                let const_node = self
                    .hugr
                    .graph
                    .input_neighbours(node)
                    .next()
                    .expect("LoadConstant must be connected to a Const node.")
                    .into();
                let const_parent = self
                    .hugr
                    .get_parent(const_node)
                    .expect("Const can't be root.");

                if const_parent == parent {
                    return (n + 2, Some(node));
                }
            }
            (n + 1, Some(node))
        });

        if nodes_visited != self.hugr.hierarchy.child_count(parent.index)
            || last_node != self.hugr.hierarchy.last(parent.index)
        {
            return Err(ValidationError::NotADag {
                node: parent,
                optype: optype.clone(),
            });
        }

        Ok(())
    }

    /// Check inter-graph edges. These are classical value edges between a copy
    /// node and another non-sibling node.
    ///
    /// They come in two flavors depending on the type of the parent node of the
    /// source:
    /// - External edges, from a copy node to a sibling's descendant. There must
    ///   also be an order edge between the copy and the sibling.
    /// - Dominator edges, from a copy node in a BasicBlock node to a descendant of a
    ///   post-dominated sibling of the BasicBlock.
    fn validate_intergraph_edge(
        &mut self,
        from: Node,
        from_offset: Port,
        from_optype: &OpType,
        to: Node,
        to_offset: Port,
    ) -> Result<(), ValidationError> {
        let from_parent = self
            .hugr
            .get_parent(from)
            .expect("Root nodes cannot have ports");
        let to_parent = self.hugr.get_parent(to);
        if Some(from_parent) == to_parent {
            // Regular edge
            return Ok(());
        }

        match from_optype.port_kind(from_offset).unwrap() {
            // Inter-graph constant wires do not have restrictions
            EdgeKind::Const(typ) => {
                if let OpType::Const(ops::Const(val)) = from_optype {
                    return typecheck_const(&typ, val).map_err(ValidationError::from);
                } else {
                    // If const edges aren't coming from const nodes, they're graph
                    // edges coming from Declare or Def
                    return if OpTag::Function.contains(from_optype.tag()) {
                        Ok(())
                    } else {
                        Err(InterGraphEdgeError::InvalidConstSrc {
                            from,
                            from_offset,
                            typ,
                        }
                        .into())
                    };
                }
            }
            EdgeKind::Value(SimpleType::Classic(_)) => {}
            ty => {
                return Err(InterGraphEdgeError::NonClassicalData {
                    from,
                    from_offset,
                    to,
                    to_offset,
                    ty,
                }
                .into())
            }
        }

        // To detect either external or dominator edges, we traverse the ancestors
        // of the target until we find either `from_parent` (in the external
        // case), or the parent of `from_parent` (in the dominator case).
        //
        // This search could be sped-up with a pre-computed LCA structure, but
        // for valid Hugrs this search should be very short.
        let from_parent_parent = self.hugr.get_parent(from_parent);
        for (ancestor, ancestor_parent) in
            iter::successors(to_parent, |&p| self.hugr.get_parent(p)).tuple_windows()
        {
            if ancestor_parent == from_parent {
                // External edge. Must have an order edge.
                self.hugr
                    .graph
                    .get_connections(from.index, ancestor.index)
                    .find(|&(p, _)| {
                        let offset = self.hugr.graph.port_offset(p).unwrap();
                        from_optype.port_kind(offset) == Some(EdgeKind::StateOrder)
                    })
                    .ok_or(InterGraphEdgeError::MissingOrderEdge {
                        from,
                        from_offset,
                        to,
                        to_offset,
                        to_ancestor: ancestor,
                    })?;
                return Ok(());
            } else if Some(ancestor_parent) == from_parent_parent {
                // Dominator edge
                let ancestor_parent_op = self.hugr.get_optype(ancestor_parent);
                if ancestor_parent_op.tag() == OpTag::Cfg {
                    return Err(InterGraphEdgeError::NonCFGAncestor {
                        from,
                        from_offset,
                        to,
                        to_offset,
                        ancestor_parent_op: ancestor_parent_op.clone(),
                    }
                    .into());
                }

                // Check domination
                //
                // TODO: Add a more efficient lookup for dominator trees.
                //
                // TODO: Use a HUGR-specific dominator that ignores the copy nodes,
                // so we can be more efficient and avoid the `contains_node` filter.
                // https://github.com/CQCL-DEV/hugr/issues/125
                let dominator_tree = match self.dominators.get(&ancestor_parent) {
                    Some(tree) => tree,
                    None => {
                        let tree = self.compute_dominator(ancestor_parent);
                        self.dominators.insert(ancestor_parent, tree);
                        self.dominators.get(&ancestor_parent).unwrap()
                    }
                };
                let mut dominators = iter::successors(Some(ancestor.index), |&n| {
                    dominator_tree.immediate_dominator(n)
                })
                .filter(|&node| self.hugr.graph.contains_node(node))
                .map_into();
                if !dominators.any(|n: Node| n == from_parent) {
                    return Err(InterGraphEdgeError::NonDominatedAncestor {
                        from,
                        from_offset,
                        to,
                        to_offset,
                        from_parent,
                        ancestor,
                    }
                    .into());
                }

                return Ok(());
            }
        }

        Err(InterGraphEdgeError::NoRelation {
            from,
            from_offset,
            to,
            to_offset,
        }
        .into())
    }

    /// A filter function for internal dataflow edges used in the toposort algorithm.
    ///
    /// Returns `true` for ports that connect to a sibling node with a value or
    /// state order edge.
    fn df_port_filter(&self, node: portgraph::NodeIndex, port: portgraph::PortIndex) -> bool {
        // Toposort operates on the internal portgraph. It may traverse copy nodes.
        let portgraph = self.hugr.graph.as_portgraph();
        let is_copy = !self.hugr.graph.contains_node(node);
        let offset = self.hugr.graph.port_offset(port).unwrap();

        // Always follow (non-intergraph) ports from copy nodes. These nodes must be filtered out
        // when using the toposort iterator.
        if !is_copy {
            let node_optype = self.hugr.get_optype(node.into());

            let kind = node_optype.port_kind(offset).unwrap();
            if !matches!(kind, EdgeKind::StateOrder | EdgeKind::Value(_)) {
                return false;
            }
        }

        // Ignore ports that are not connected (that property is checked elsewhere)
        let Some(other_port) = portgraph
            .port_index(node, offset)
            .and_then(|p| portgraph.port_link(p))
        else {
            return false;
        };
        let other_node = portgraph.port_node(other_port).unwrap();

        // Ignore inter-graph edges
        let parent = self.get_pg_node_parent(node);
        let other_parent = self.get_pg_node_parent(other_node);

        // Copy nodes do not have a parent.
        if parent != other_parent {
            return false;
        }

        true
    }

    /// Get the parent for a node in the underlying flat portgraph.
    ///
    /// For copy nodes we must check the parent of the operation node.
    fn get_pg_node_parent(&self, node: portgraph::NodeIndex) -> Option<portgraph::NodeIndex> {
        match self.hugr.hierarchy.parent(node) {
            Some(parent) => Some(parent),
            None => {
                // Copy node, root
                let op_node = self
                    .hugr
                    .graph
                    .as_portgraph()
                    .input_neighbours(node)
                    .next()?;
                self.hugr.hierarchy.parent(op_node)
            }
        }
    }
}

/// Errors that can occur while validating a Hugr.
#[derive(Debug, Clone, PartialEq, Eq, Error)]
#[allow(missing_docs)]
pub enum ValidationError {
    /// The root node of the Hugr is not a root in the hierarchy.
    #[error("The root node of the Hugr {node:?} is not a root in the hierarchy.")]
    RootNotRoot { node: Node },
    /// The root node of the Hugr should not have any edges.
    #[error("The root node of the Hugr {node:?} has edges when it should not.")]
    RootWithEdges { node: Node },
    /// The node ports do not match the operation signature.
    #[error("The node {node:?} has an invalid number of ports. The operation {optype:?} cannot have {actual_inputs:?} inputs and {actual_outputs:?} outputs.")]
    WrongNumberOfPorts {
        node: Node,
        optype: OpType,
        actual_inputs: usize,
        actual_outputs: usize,
    },
    /// A dataflow port is not connected.
    #[error("The node {node:?} has an unconnected port {port:?} of type {port_kind:?}.")]
    UnconnectedPort {
        node: Node,
        port: Port,
        port_kind: EdgeKind,
    },
    /// A linear port is connected to more than one thing.
    #[error("The node {node:?} has a port {port:?} of type {port_kind:?} with more than one connection.")]
    TooManyConnections {
        node: Node,
        port: Port,
        port_kind: EdgeKind,
    },
    /// Connected ports have different types, or non-unifiable types.
    #[error("Connected ports {from_port:?} in node {from:?} and {to_port:?} in node {to:?} have incompatible kinds. Cannot connect {from_kind:?} to {to_kind:?}.")]
    IncompatiblePorts {
        from: Node,
        from_port: Port,
        from_kind: EdgeKind,
        to: Node,
        to_port: Port,
        to_kind: EdgeKind,
    },
    /// The non-root node has no parent.
    #[error("The node {node:?} has no parent.")]
    NoParent { node: Node },
    /// The parent node is not compatible with the child node.
    #[error("The operation {parent_optype:?} cannot contain a {child_optype:?} as a child. Allowed children: {}. In node {child:?} with parent {parent:?}.", allowed_children.description())]
    InvalidParentOp {
        child: Node,
        child_optype: OpType,
        parent: Node,
        parent_optype: OpType,
        allowed_children: OpTag,
    },
    /// Invalid first/last child.
    #[error("A {optype:?} operation cannot be the {position} child of a {parent_optype:?}. Expected {expected}. In parent node {parent:?}")]
    InvalidBoundaryChild {
        parent: Node,
        parent_optype: OpType,
        optype: OpType,
        expected: OpTag,
        position: &'static str,
    },
    /// The children list has invalid elements.
    #[error(
        "An operation {parent_optype:?} contains invalid children: {source}. In parent {parent:?}, child {child:?}",
        child=source.child(),
    )]
    InvalidChildren {
        parent: Node,
        parent_optype: OpType,
        source: ChildrenValidationError,
    },
    /// The children graph has invalid edges.
    #[error(
        "An operation {parent_optype:?} contains invalid edges between its children: {source}. In parent {parent:?}, edge from {from:?} port {from_port:?} to {to:?} port {to_port:?}",
        from=source.edge().source,
        from_port=source.edge().source_port,
        to=source.edge().target,
        to_port=source.edge().target_port,
    )]
    InvalidEdges {
        parent: Node,
        parent_optype: OpType,
        source: EdgeValidationError,
    },
    /// The node operation is not a container, but has children.
    #[error("The node {node:?} with optype {optype:?} is not a container, but has children.")]
    NonContainerWithChildren { node: Node, optype: OpType },
    /// The node must have children, but has none.
    #[error("The node {node:?} with optype {optype:?} must have children, but has none.")]
    ContainerWithoutChildren { node: Node, optype: OpType },
    /// The children of a node do not form a dag with single source and sink.
    #[error("The children of an operation {optype:?} must form a dag with single source and sink. Loops are not allowed, nor are dangling nodes not in the path between the input and output. In node {node:?}.")]
    NotADag { node: Node, optype: OpType },
    /// There are invalid inter-graph edges.
    #[error(transparent)]
    InterGraphEdgeError(#[from] InterGraphEdgeError),
    /// Type error for constant values
    #[error("Type error for constant value: {0}.")]
    ConstTypeError(#[from] ConstTypeError),
}

/// Errors related to the inter-graph edge validations.
#[derive(Debug, Clone, PartialEq, Eq, Error)]
#[allow(missing_docs)]
pub enum InterGraphEdgeError {
    /// Inter-Graph edges can only carry classical data.
    #[error("Inter-graph edges can only carry classical data. In an inter-graph edge from {from:?} ({from_offset:?}) to {to:?} ({to_offset:?}) with type {ty:?}.")]
    NonClassicalData {
        from: Node,
        from_offset: Port,
        to: Node,
        to_offset: Port,
        ty: EdgeKind,
    },
    /// The grandparent of a dominator inter-graph edge must be a CFG container.
    #[error("The grandparent of a dominator inter-graph edge must be a CFG container. Found operation {ancestor_parent_op:?}. In a dominator inter-graph edge from {from:?} ({from_offset:?}) to {to:?} ({to_offset:?}).")]
    NonCFGAncestor {
        from: Node,
        from_offset: Port,
        to: Node,
        to_offset: Port,
        ancestor_parent_op: OpType,
    },
    /// The sibling ancestors of the external inter-graph edge endpoints must be have an order edge between them.
    #[error("Missing state order between the external inter-graph source {from:?} and the ancestor of the target {to_ancestor:?}. In an external inter-graph edge from {from:?} ({from_offset:?}) to {to:?} ({to_offset:?}).")]
    MissingOrderEdge {
        from: Node,
        from_offset: Port,
        to: Node,
        to_offset: Port,
        to_ancestor: Node,
    },
    /// The ancestors of an inter-graph edge are not related.
    #[error("The ancestors of an inter-graph edge are not related. In an inter-graph edge from {from:?} ({from_offset:?}) to {to:?} ({to_offset:?}).")]
    NoRelation {
        from: Node,
        from_offset: Port,
        to: Node,
        to_offset: Port,
    },
    /// The basic block containing the source node does not dominate the basic block containing the target node.
    #[error(" The basic block containing the source node does not dominate the basic block containing the target node in the CFG. Expected node {from_parent:?} to dominate {ancestor:?}. In a dominator inter-graph edge from {from:?} ({from_offset:?}) to {to:?} ({to_offset:?}).")]
    NonDominatedAncestor {
        from: Node,
        from_offset: Port,
        to: Node,
        to_offset: Port,
        from_parent: Node,
        ancestor: Node,
    },
    #[error(
        "Const edge comes from an invalid node type: {from:?} ({from_offset:?}). Edge type: {typ}"
    )]
    InvalidConstSrc {
        from: Node,
        from_offset: Port,
        typ: ClassicType,
    },
}

#[cfg(test)]
mod test {
    use cool_asserts::assert_matches;

    use super::*;
    use crate::hugr::HugrMut;
<<<<<<< HEAD
    use crate::ops::{BasicBlockOp, ConstValue, LeafOp, ModuleOp, OpType};
    use crate::resource::ResourceSet;
=======
    use crate::ops::{self, ConstValue, LeafOp, OpType};
>>>>>>> 504229ef
    use crate::types::{ClassicType, LinearType, Signature};
    use crate::{type_row, Node};

    const B: SimpleType = SimpleType::Classic(ClassicType::bit());
    const Q: SimpleType = SimpleType::Linear(LinearType::Qubit);

    /// Creates a hugr with a single function definition that copies a bit `copies` times.
    ///
    /// Returns the hugr and the node index of the definition.
    fn make_simple_hugr(copies: usize) -> (HugrMut, Node) {
        let def_op: OpType = ops::Def {
            signature: Signature::new_df(type_row![B], vec![B; copies]),
        }
        .into();

        let mut b = HugrMut::new_module();
        let root = b.root();

        let def = b.add_op_with_parent(root, def_op).unwrap();
        let _ = add_df_children(&mut b, def, copies);

        (b, def)
    }

    /// Adds an input{B}, copy{B -> B^copies}, and output{B^copies} operation to a dataflow container.
    ///
    /// Returns the node indices of each of the operations.
    fn add_df_children(b: &mut HugrMut, parent: Node, copies: usize) -> (Node, Node, Node) {
        let input = b
            .add_op_with_parent(
                parent,
                ops::Input {
                    types: type_row![B],
                    resources: ResourceSet::new(),
                },
            )
            .unwrap();
        let copy = b
            .add_op_with_parent(parent, LeafOp::Noop(ClassicType::bit().into()))
            .unwrap();
        let output = b
            .add_op_with_parent(
                parent,
                ops::Output {
                    types: vec![B; copies].into(),
                    resources: ResourceSet::new(),
                },
            )
            .unwrap();

        b.connect(input, 0, copy, 0).unwrap();
        for i in 0..copies {
            b.connect(copy, 0, output, i).unwrap();
        }

        (input, copy, output)
    }

    /// Adds an input{B}, tag_constant(0, B^pred_size), tag(B^pred_size), and
    /// output{Sum{unit^pred_size}, B} operation to a dataflow container.
    /// Intended to be used to populate a BasicBlock node in a CFG.
    ///
    /// Returns the node indices of each of the operations.
    fn add_block_children(
        b: &mut HugrMut,
        parent: Node,
        predicate_size: usize,
    ) -> (Node, Node, Node, Node) {
        let const_op = ops::Const(ConstValue::simple_predicate(0, predicate_size));
        let tag_type = SimpleType::Classic(ClassicType::new_simple_predicate(predicate_size));

        let input = b
            .add_op_with_parent(
                parent,
                ops::Input {
                    types: type_row![B],
                    resources: ResourceSet::new(),
                },
            )
            .unwrap();
        let tag_def = b.add_op_with_parent(b.root(), const_op).unwrap();
        let tag = b
            .add_op_with_parent(
                parent,
                ops::LoadConstant {
                    datatype: tag_type.clone().try_into().unwrap(),
                },
            )
            .unwrap();
        let output = b
            .add_op_with_parent(
                parent,
                ops::Output {
                    types: vec![tag_type, B].into(),
                    resources: ResourceSet::new(),
                },
            )
            .unwrap();

        b.add_ports(tag_def, Direction::Outgoing, 1);
        b.connect(tag_def, 0, tag, 0).unwrap();
        b.add_other_edge(input, tag).unwrap();
        b.connect(tag, 0, output, 0).unwrap();
        b.connect(input, 0, output, 1).unwrap();

        (input, tag_def, tag, output)
    }

    #[test]
    fn invalid_root() {
        let declare_op: OpType = ops::Declare {
            signature: Default::default(),
        }
        .into();

        let mut b = HugrMut::new_module();
        let root = b.root();
        assert_eq!(b.hugr().validate(), Ok(()));

        // Add another hierarchy root
        let other = b.add_op(ops::Module);
        assert_matches!(
            b.hugr().validate(),
            Err(ValidationError::NoParent { node }) => assert_eq!(node, other)
        );
        b.set_parent(other, root).unwrap();
        b.replace_op(other, declare_op);
        assert_eq!(b.hugr().validate(), Ok(()));

        // Make the hugr root not a hierarchy root
        {
            let mut hugr = b.hugr().clone();
            hugr.root = other.index;
            assert_matches!(
                hugr.validate(),
                Err(ValidationError::RootNotRoot { node }) => assert_eq!(node, other)
            );
        }
    }

    #[test]
    fn leaf_root() {
        let leaf_op: OpType = LeafOp::Noop(ClassicType::F64.into()).into();

        let b = HugrMut::new(leaf_op);
        assert_eq!(b.hugr().validate(), Ok(()));
    }

    #[test]
    fn dfg_root() {
        let dfg_op: OpType = ops::DFG {
            signature: Signature::new_linear(type_row![B]),
        }
        .into();

        let mut b = HugrMut::new(dfg_op);
        let root = b.root();
        add_df_children(&mut b, root, 1);
        assert_eq!(b.hugr().validate(), Ok(()));
    }

    #[test]
    fn simple_hugr() {
        let b = make_simple_hugr(2).0;
        assert_eq!(b.hugr().validate(), Ok(()));
    }

    #[test]
    /// General children restrictions.
    fn children_restrictions() {
        let (mut b, def) = make_simple_hugr(2);
        let root = b.root();
        let (_input, copy, _output) = b
            .hugr()
            .hierarchy
            .children(def.index)
            .map_into()
            .collect_tuple()
            .unwrap();

        // Add a definition without children
        let def_sig = Signature::new_df(type_row![B], type_row![B, B]);
        let new_def = b
            .add_op_with_parent(root, ops::Def { signature: def_sig })
            .unwrap();
        assert_matches!(
            b.hugr().validate(),
            Err(ValidationError::ContainerWithoutChildren { node, .. }) => assert_eq!(node, new_def)
        );

        // Add children to the definition, but move it to be a child of the copy
        add_df_children(&mut b, new_def, 2);
        b.set_parent(new_def, copy).unwrap();
        assert_matches!(
            b.hugr().validate(),
            Err(ValidationError::NonContainerWithChildren { node, .. }) => assert_eq!(node, copy)
        );
        b.set_parent(new_def, root).unwrap();

        // After moving the previous definition to a valid place,
        // add an input node to the module subgraph
        let new_input = b
<<<<<<< HEAD
            .add_op_with_parent(
                root,
                DataflowOp::Input {
                    types: type_row![],
                    resources: ResourceSet::new(),
                },
            )
=======
            .add_op_with_parent(root, ops::Input { types: type_row![] })
>>>>>>> 504229ef
            .unwrap();
        assert_matches!(
            b.hugr().validate(),
            Err(ValidationError::InvalidParentOp { parent, child, .. }) => {assert_eq!(parent, root); assert_eq!(child, new_input)}
        );
    }

    #[test]
    /// Validation errors in a dataflow subgraph.
    fn df_children_restrictions() {
        let (mut b, def) = make_simple_hugr(2);
        let (_input, copy, output) = b
            .hugr()
            .hierarchy
            .children(def.index)
            .map_into()
            .collect_tuple()
            .unwrap();

        // Replace the output operation of the df subgraph with a copy
        b.replace_op(output, LeafOp::Noop(ClassicType::bit().into()));
        assert_matches!(
            b.hugr().validate(),
            Err(ValidationError::InvalidBoundaryChild { parent, .. }) => assert_eq!(parent, def)
        );

        // Revert it back to an output, but with the wrong number of ports
        b.replace_op(
            output,
            ops::Output {
                types: type_row![B],
                resources: ResourceSet::new(),
            },
        );
        assert_matches!(
            b.hugr().validate(),
            Err(ValidationError::InvalidChildren { parent, source: ChildrenValidationError::IOSignatureMismatch { child, .. }, .. })
                => {assert_eq!(parent, def); assert_eq!(child, output.index)}
        );
        b.replace_op(
            output,
            ops::Output {
                types: type_row![B, B],
                resources: ResourceSet::new(),
            },
        );

        // After fixing the output back, replace the copy with an output op
        b.replace_op(
            copy,
            ops::Output {
                types: type_row![B, B],
                resources: ResourceSet::new(),
            },
        );
        assert_matches!(
            b.hugr().validate(),
            Err(ValidationError::InvalidChildren { parent, source: ChildrenValidationError::InternalIOChildren { child, .. }, .. })
                => {assert_eq!(parent, def); assert_eq!(child, copy.index)}
        );
    }

    #[test]
    fn dags() {
        let (mut b, def) = make_simple_hugr(2);
        let (_input, copy, _output) = b
            .hugr()
            .hierarchy
            .children(def.index)
            .map_into()
            .collect_tuple()
            .unwrap();

        // Add a dangling discard operation without outgoing order edges. Note
        // that the dag check only allows for one source and sink (the input and
        // output resp.).
        let new_copy = b
            .add_op_after(copy, LeafOp::Noop(ClassicType::bit().into()))
            .unwrap();
        b.connect(copy, 0, new_copy, 0).unwrap();
        assert_matches!(
            b.hugr().validate(),
            Err(ValidationError::NotADag { node, .. }) => assert_eq!(node, def)
        );
    }

    #[test]
    /// Validation errors in a dataflow subgraph.
    fn cfg_children_restrictions() {
        let (mut b, def) = make_simple_hugr(1);
        let (_input, copy, _output) = b
            .hugr()
            .hierarchy
            .children(def.index)
            .map_into()
            .collect_tuple()
            .unwrap();

        b.replace_op(
            copy,
            ops::CFG {
                inputs: type_row![B],
                outputs: type_row![B],
            },
        );
        assert_matches!(
            b.hugr().validate(),
            Err(ValidationError::ContainerWithoutChildren { .. })
        );
        let cfg = copy;

        // Construct a valid CFG, with one BasicBlock node and one exit node
        let block = b
            .add_op_with_parent(
                cfg,
                ops::BasicBlock::Block {
                    inputs: type_row![B],
                    predicate_variants: vec![type_row![]],
                    other_outputs: type_row![B],
                },
            )
            .unwrap();
        add_block_children(&mut b, block, 1);
        let exit = b
            .add_op_with_parent(
                cfg,
                ops::BasicBlock::Exit {
                    cfg_outputs: type_row![B],
                },
            )
            .unwrap();
        b.add_other_edge(block, exit).unwrap();
        assert_eq!(b.hugr().validate(), Ok(()));

        // Test malformed errors

        // Add an internal exit node
        let exit2 = b
            .add_op_before(
                exit,
                ops::BasicBlock::Exit {
                    cfg_outputs: type_row![B],
                },
            )
            .unwrap();
        assert_matches!(
            b.hugr().validate(),
            Err(ValidationError::InvalidChildren { parent, source: ChildrenValidationError::InternalExitChildren { child, .. }, .. })
                => {assert_eq!(parent, cfg); assert_eq!(child, exit2.index)}
        );
        b.remove_op(exit2).unwrap();

        // Change the types in the BasicBlock node to work on qubits instead of bits
        b.replace_op(
            block,
            ops::BasicBlock::Block {
                inputs: type_row![Q],
                predicate_variants: vec![type_row![]],
                other_outputs: type_row![Q],
            },
        );
        let mut block_children = b.hugr().hierarchy.children(block.index);
        let block_input = block_children.next().unwrap().into();
        let block_output = block_children.next_back().unwrap().into();
        b.replace_op(
            block_input,
            ops::Input {
                types: type_row![Q],
                resources: ResourceSet::new(),
            },
        );
        b.replace_op(
            block_output,
            ops::Output {
                types: vec![SimpleType::new_simple_predicate(1), Q].into(),
                resources: ResourceSet::new(),
            },
        );
        assert_matches!(
            b.hugr().validate(),
            Err(ValidationError::InvalidEdges { parent, source: EdgeValidationError::CFGEdgeSignatureMismatch { .. }, .. })
                => assert_eq!(parent, cfg)
        );
    }
}<|MERGE_RESOLUTION|>--- conflicted
+++ resolved
@@ -763,12 +763,9 @@
 
     use super::*;
     use crate::hugr::HugrMut;
-<<<<<<< HEAD
-    use crate::ops::{BasicBlockOp, ConstValue, LeafOp, ModuleOp, OpType};
+    use crate::ops;
+    use crate::ops::{ConstValue, LeafOp, OpType};
     use crate::resource::ResourceSet;
-=======
-    use crate::ops::{self, ConstValue, LeafOp, OpType};
->>>>>>> 504229ef
     use crate::types::{ClassicType, LinearType, Signature};
     use crate::{type_row, Node};
 
@@ -971,17 +968,13 @@
         // After moving the previous definition to a valid place,
         // add an input node to the module subgraph
         let new_input = b
-<<<<<<< HEAD
             .add_op_with_parent(
                 root,
-                DataflowOp::Input {
+                ops::Input {
                     types: type_row![],
                     resources: ResourceSet::new(),
                 },
             )
-=======
-            .add_op_with_parent(root, ops::Input { types: type_row![] })
->>>>>>> 504229ef
             .unwrap();
         assert_matches!(
             b.hugr().validate(),
