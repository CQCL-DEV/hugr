//! HUGR invariant checks.

use std::collections::{HashMap, HashSet};
use std::iter;

use itertools::Itertools;
use portgraph::algorithms::{dominators_filtered, toposort_filtered, DominatorTree};
use portgraph::{LinkView, PortIndex, PortView};
use thiserror::Error;

use crate::hugr::typecheck::{typecheck_const, ConstTypeError};
use crate::ops::tag::OpTag;
use crate::ops::validate::{ChildrenEdgeData, ChildrenValidationError, EdgeValidationError};
use crate::ops::{self, OpTrait, OpType, ValidateOp};
<<<<<<< HEAD
use crate::resource::ResourceSet;
use crate::types::ClassicType;
=======
use crate::types::{ClassicType, Signature};
>>>>>>> 96cac0e9
use crate::types::{EdgeKind, SimpleType};
use crate::{Direction, Hugr, Node, Port};

use super::view::HugrView;

/// Structure keeping track of pre-computed information used in the validation
/// process.
///
/// TODO: Consider implementing updatable dominator trees and storing it in the
/// Hugr to avoid recomputing it every time.
struct ValidationContext<'a> {
    hugr: &'a Hugr,
    /// Dominator tree for each CFG region, using the container node as index.
    dominators: HashMap<Node, DominatorTree>,
    resources: HashMap<PortIndex, ResourceSet>,
}

impl Hugr {
    /// Check the validity of the HUGR.
    pub fn validate(&self) -> Result<(), ValidationError> {
        let mut validator = ValidationContext::new(self);
        validator.validate()
    }
}

impl<'a> ValidationContext<'a> {
    /// Create a new validation context.
    pub fn new(hugr: &'a Hugr) -> Self {
        Self {
            hugr,
            dominators: HashMap::new(),
            resources: HashMap::new(),
        }
    }

    /// Check the validity of the HUGR.
    pub fn validate(&mut self) -> Result<(), ValidationError> {
        // Root node must be a root in the hierarchy.
        if !self.hugr.hierarchy.is_root(self.hugr.root) {
            return Err(ValidationError::RootNotRoot {
                node: self.hugr.root(),
            });
        }

        for node in self.hugr.graph.nodes_iter().map_into() {
            self.gather_resources(&node)?;
        }

        // Node-specific checks
        for node in self.hugr.graph.nodes_iter().map_into() {
            self.validate_node(node)?;
        }

        Ok(())
    }

    fn gather_resources(&mut self, node: &Node) -> Result<(), ValidationError> {
        let op = self.hugr.op_types.get(node.index);
        let sig = op.signature();
        let input_ports = self.hugr.node_ports(node.clone(), Direction::Incoming);

        for p in input_ports.into_iter() {
            let port_ix = self.hugr.graph.port_index(node.index, p.offset).unwrap();
            assert!(self
                .resources
                .insert(port_ix, sig.input_resources.clone())
                .is_none());
        }

        let output_ports = self.hugr.node_ports(node.clone(), Direction::Outgoing);
        for p in output_ports.into_iter() {
            let port_ix = self.hugr.graph.port_index(node.index, p.offset).unwrap();
            assert!(self
                .resources
                .insert(port_ix, sig.output_resources.clone())
                .is_none());
        }
        Ok(())
    }

    /// Compute the dominator tree for a CFG region, identified by its container
    /// node.
    ///
    /// The results of this computation should be cached in `self.dominators`.
    /// We don't do it here to avoid mutable borrows.
    //
    // TODO: Use a `DominatorTree<HashMap>` once that's supported
    //   see https://github.com/CQCL/portgraph/issues/55
    fn compute_dominator(&self, node: Node) -> DominatorTree {
        let entry = self.hugr.hierarchy.first(node.index).unwrap();
        dominators_filtered(
            self.hugr.graph.as_portgraph(),
            entry,
            Direction::Outgoing,
            |n| {
                // We include copy nodes in addition to basic blocks.
                // These are later filtered when iterating.
                !self.hugr.graph.contains_node(n)
                    || OpTag::BasicBlock.contains(self.hugr.get_optype(n.into()).tag())
            },
            |_, _| true,
        )
    }

    /// Check the constraints on a single node.
    ///
    /// This includes:
    /// - Matching the number of ports with the signature
    /// - Dataflow ports are correct. See `validate_df_port`
    fn validate_node(&mut self, node: Node) -> Result<(), ValidationError> {
        let optype = self.hugr.get_optype(node);

        // The Hugr can have only one root node.
        if node == self.hugr.root() {
            // The root node has no edges.
            if self.hugr.graph.num_outputs(node.index) + self.hugr.graph.num_inputs(node.index) != 0
            {
                return Err(ValidationError::RootWithEdges { node });
            }
        } else {
            let Some(parent) = self.hugr.get_parent(node) else {
                return Err(ValidationError::NoParent { node });
            };

            let parent_optype = self.hugr.get_optype(parent);
            let allowed_children = parent_optype.validity_flags().allowed_children;
            if !allowed_children.contains(optype.tag()) {
                return Err(ValidationError::InvalidParentOp {
                    child: node,
                    child_optype: optype.clone(),
                    parent,
                    parent_optype: parent_optype.clone(),
                    allowed_children,
                });
            }

            for dir in Direction::BOTH {
                // Check that we have the correct amount of ports and edges.
                let num_ports = self.hugr.graph.num_ports(node.index, dir);
                if num_ports != optype.port_count(dir) {
                    return Err(ValidationError::WrongNumberOfPorts {
                        node,
                        optype: optype.clone(),
                        actual: num_ports,
                        expected: optype.port_count(dir),
                        dir,
                    });
                }

                // Check port connections
                for (i, port_index) in self.hugr.graph.ports(node.index, dir).enumerate() {
                    let port = Port::new(dir, i);
                    self.validate_port(node, port, port_index, optype)?;
                }
            }
        }

        // Check operation-specific constraints
        self.validate_operation(node, optype)?;

        Ok(())
    }

    /// Check that two `PortIndex` have compatible resource requirements,
    /// according to the information accumulated by `gather_resources`
    fn check_resources_compatible(
        &self,
        from_node: &Node,
        to_node: &Node,
        port: (&Port, &PortIndex),
        link: (&Port, &PortIndex),
    ) -> Result<(), ValidationError> {
        let d1 = self.hugr.graph.port_direction(*port.1).unwrap();
        let d2 = self.hugr.graph.port_direction(*link.1).unwrap();
        let (src, tgt) = match (d1, d2) {
            (Direction::Outgoing, Direction::Incoming) => ((from_node, port.1), (to_node, link.1)),
            (Direction::Incoming, Direction::Outgoing) => ((to_node, link.1), (from_node, port.1)),
            // In this case, which graph is "from" or "to" doesn't really matter
            _ => {
                return Err(InterGraphEdgeError::SamePortDirection {
                    from: from_node.clone(),
                    from_offset: port.0.clone(),
                    to: to_node.clone(),
                    to_offset: link.0.clone(),
                    dir: d1.clone(),
                }
                .into())
            }
        };
        let rs_src = self.resources.get(src.1).unwrap();
        let rs_tgt = self.resources.get(tgt.1).unwrap();

        println!(
            "SRC: {:?}\nTGT: {:?}",
            self.hugr.get_optype(*src.0),
            self.hugr.get_optype(*tgt.0)
        );

        if rs_src == rs_tgt {
            Ok(())
        } else if rs_src.is_subset(rs_tgt) {
            // The extra resource requirements reside in the target node.
            // If so, we can fix this mismatch with a lift node
            Err(ValidationError::TgtExceedsSrcResources {
                from: from_node.clone(),
                from_offset: port.0.clone(),
                from_resources: rs_src.clone(),
                to: to_node.clone(),
                to_offset: port.0.clone(),
                to_resources: rs_tgt.clone(),
            })
        } else {
            Err(ValidationError::SrcExceedsTgtResources {
                from: from_node.clone(),
                from_offset: port.0.clone(),
                from_resources: rs_src.clone(),
                to: to_node.clone(),
                to_offset: port.0.clone(),
                to_resources: rs_tgt.clone(),
            })
        }
    }

    /// Check whether a port is valid.
    /// - Input ports and output linear ports must be connected
    /// - The linked port must have a compatible type.
    fn validate_port(
        &mut self,
        node: Node,
        port: Port,
        port_index: portgraph::PortIndex,
        optype: &OpType,
    ) -> Result<(), ValidationError> {
        let port_kind = optype.port_kind(port).unwrap();
        let dir = port.direction();

        // Input ports and output linear ports must always be connected
        let mut links = self.hugr.graph.port_links(port_index).peekable();
        let must_be_connected = match dir {
            Direction::Incoming => port_kind.is_linear() || matches!(port_kind, EdgeKind::Const(_)),
            Direction::Outgoing => port_kind.is_linear(),
        };
        if must_be_connected && links.peek().is_none() {
            return Err(ValidationError::UnconnectedPort {
                node,
                port,
                port_kind,
            });
        }

        // Ignore subport indices assuming that we only care about dataflow nodes
        for (port_index, link_index) in links.clone().into_iter().map(|(a,b)| (a.port(), b.port())) {
            let link_node = self.hugr.graph.port_node(link_index).unwrap();
            let link = self.hugr.graph.port_offset(link_index).unwrap();
            self.check_resources_compatible(
                &node,
                &link_node.into(),
                (&port, &port_index),
                (&link.into(), &link_index),
            )?;
        }

        // Avoid double checking connected port types.
        if dir == Direction::Incoming {
            return Ok(());
        }

        for (subport, link) in links {
            if port_kind.is_linear() && subport.offset() != 0 {
                return Err(ValidationError::TooManyConnections {
                    node,
                    port,
                    port_kind,
                });
            }

            let other_node: Node = self.hugr.graph.port_node(link).unwrap().into();
            let other_offset = self.hugr.graph.port_offset(link).unwrap().into();
            let other_op = self.hugr.get_optype(other_node);
            let Some(other_kind) = other_op.port_kind(other_offset) else {
                // The number of ports in `other_node` does not match the operation definition.
                // This should be caught by `validate_node`.
                return Err(self.validate_node(other_node).unwrap_err());
            };
            // TODO: We will require some "unifiable" comparison instead of strict equality, to allow for pre-type inference hugrs.
            if other_kind != port_kind {
                return Err(ValidationError::IncompatiblePorts {
                    from: node,
                    from_port: port,
                    from_kind: port_kind,
                    to: other_node,
                    to_port: other_offset,
                    to_kind: other_kind,
                });
            }

            self.validate_intergraph_edge(node, port, optype, other_node, other_offset)?;
        }

        Ok(())
    }

    /// Check operation-specific constraints.
    ///
    /// These are flags defined for each operation type as an [`OpValidityFlags`] object.
    fn validate_operation(&self, node: Node, optype: &OpType) -> Result<(), ValidationError> {
        let flags = optype.validity_flags();

        if self.hugr.hierarchy.child_count(node.index) > 0 {
            if flags.allowed_children.is_empty() {
                return Err(ValidationError::NonContainerWithChildren {
                    node,
                    optype: optype.clone(),
                });
            }

            let all_children = self.hugr.children(node);
            let mut first_two_children = all_children.clone().take(2);
            let first_child = self.hugr.get_optype(first_two_children.next().unwrap());
            if !flags.allowed_first_child.contains(first_child.tag()) {
                return Err(ValidationError::InvalidInitialChild {
                    parent: node,
                    parent_optype: optype.clone(),
                    optype: first_child.clone(),
                    expected: flags.allowed_first_child,
                    position: "first",
                });
            }

            if let Some(second_child) = first_two_children
                .next()
                .map(|child| self.hugr.get_optype(child))
            {
                if !flags.allowed_second_child.contains(second_child.tag()) {
                    return Err(ValidationError::InvalidInitialChild {
                        parent: node,
                        parent_optype: optype.clone(),
                        optype: second_child.clone(),
                        expected: flags.allowed_second_child,
                        position: "second",
                    });
                }
            }
            // Additional validations running over the full list of children optypes
            let children_optypes = all_children.map(|c| (c.index, self.hugr.get_optype(c)));
            if let Err(source) = optype.validate_children(children_optypes) {
                return Err(ValidationError::InvalidChildren {
                    parent: node,
                    parent_optype: optype.clone(),
                    source,
                });
            }

            // Additional validations running over the edges of the contained graph
            if let Some(edge_check) = flags.edge_check {
                for source in self.hugr.hierarchy.children(node.index) {
                    for target in self.hugr.graph.output_neighbours(source) {
                        if self.hugr.hierarchy.parent(target) != Some(node.index) {
                            continue;
                        }
                        let source_op = self.hugr.get_optype(source.into());
                        let target_op = self.hugr.get_optype(target.into());
                        for (source_port, target_port) in
                            self.hugr.graph.get_connections(source, target)
                        {
                            let edge_data = ChildrenEdgeData {
                                source,
                                target,
                                source_port: self.hugr.graph.port_offset(source_port).unwrap(),
                                target_port: self.hugr.graph.port_offset(target_port).unwrap(),
                                source_op: source_op.clone(),
                                target_op: target_op.clone(),
                            };
                            if let Err(source) = edge_check(edge_data) {
                                return Err(ValidationError::InvalidEdges {
                                    parent: node,
                                    parent_optype: optype.clone(),
                                    source,
                                });
                            }
                        }
                    }
                }
            }

            if flags.requires_dag {
                self.validate_children_dag(node, optype)?;
            }
        } else if flags.requires_children {
            return Err(ValidationError::ContainerWithoutChildren {
                node,
                optype: optype.clone(),
            });
        }

        Ok(())
    }

    /// Ensure that the children of a node form a direct acyclic graph with a
    /// single source and source. That is, their edges do not form cycles in the
    /// graph and there are no dangling nodes.
    ///
    /// Inter-graph edges are ignored. Only internal dataflow, constant, or
    /// state order edges are considered.
    fn validate_children_dag(&self, parent: Node, optype: &OpType) -> Result<(), ValidationError> {
        let Some(first_child) = self.hugr.hierarchy.first(parent.index) else {
            // No children, nothing to do
            return Ok(());
        };

        // TODO: Use a HUGR-specific toposort that ignores the copy nodes,
        // so we can be more efficient and avoid the `contains_node` filter.
        // https://github.com/CQCL-DEV/hugr/issues/125
        let topo = toposort_filtered::<HashSet<PortIndex>>(
            self.hugr.graph.as_portgraph(),
            [first_child],
            Direction::Outgoing,
            |_| true,
            |n, p| self.df_port_filter(n, p),
        )
        .filter(|&node| self.hugr.graph.contains_node(node));

        // Compute the number of nodes visited.
        let nodes_visited = topo.fold(0, |n, node| {
            let node: Node = node.into();
            let optype = self.hugr.get_optype(node);
            // Count any local Const/Def nodes (those connected to const inputs
            // but not reachable from Input)
            if OpTag::ConstInput.contains(optype.tag()) {
                let sig: Signature = optype.signature();
                let n_df_inputs = sig.input.len();

                let n_const_pred = self
                    .hugr
                    .input_neighbours(node)
                    .take(sig.input_count())
                    .skip(n_df_inputs)
                    .filter(|other_node| {
                        self.hugr
                            .get_parent(*other_node)
                            .expect("Const can't be root.")
                            == parent
                    })
                    .count();
                return n + 1 + n_const_pred;
            }
            n + 1
        });

        if nodes_visited != self.hugr.hierarchy.child_count(parent.index) {
            return Err(ValidationError::NotABoundedDag {
                node: parent,
                optype: optype.clone(),
            });
        }

        Ok(())
    }

    /// Check inter-graph edges. These are classical value edges between a copy
    /// node and another non-sibling node.
    ///
    /// They come in two flavors depending on the type of the parent node of the
    /// source:
    /// - External edges, from a copy node to a sibling's descendant. There must
    ///   also be an order edge between the copy and the sibling.
    /// - Dominator edges, from a copy node in a BasicBlock node to a descendant of a
    ///   post-dominated sibling of the BasicBlock.
    fn validate_intergraph_edge(
        &mut self,
        from: Node,
        from_offset: Port,
        from_optype: &OpType,
        to: Node,
        to_offset: Port,
    ) -> Result<(), ValidationError> {
        let from_parent = self
            .hugr
            .get_parent(from)
            .expect("Root nodes cannot have ports");
        let to_parent = self.hugr.get_parent(to);
        if Some(from_parent) == to_parent {
            // Regular edge
            return Ok(());
        }

        match from_optype.port_kind(from_offset).unwrap() {
            // Inter-graph constant wires do not have restrictions
            EdgeKind::Const(typ) => {
                if let OpType::Const(ops::Const(val)) = from_optype {
                    return typecheck_const(&typ, val).map_err(ValidationError::from);
                } else {
                    // If const edges aren't coming from const nodes, they're graph
                    // edges coming from Declare or Def
                    return if OpTag::Function.contains(from_optype.tag()) {
                        Ok(())
                    } else {
                        Err(InterGraphEdgeError::InvalidConstSrc {
                            from,
                            from_offset,
                            typ,
                        }
                        .into())
                    };
                }
            }
            EdgeKind::Value(SimpleType::Classic(_)) => {}
            ty => {
                return Err(InterGraphEdgeError::NonClassicalData {
                    from,
                    from_offset,
                    to,
                    to_offset,
                    ty,
                }
                .into())
            }
        }

        // To detect either external or dominator edges, we traverse the ancestors
        // of the target until we find either `from_parent` (in the external
        // case), or the parent of `from_parent` (in the dominator case).
        //
        // This search could be sped-up with a pre-computed LCA structure, but
        // for valid Hugrs this search should be very short.
        let from_parent_parent = self.hugr.get_parent(from_parent);
        for (ancestor, ancestor_parent) in
            iter::successors(to_parent, |&p| self.hugr.get_parent(p)).tuple_windows()
        {
            if ancestor_parent == from_parent {
                // External edge. Must have an order edge.
                self.hugr
                    .graph
                    .get_connections(from.index, ancestor.index)
                    .find(|&(p, _)| {
                        let offset = self.hugr.graph.port_offset(p).unwrap();
                        from_optype.port_kind(offset) == Some(EdgeKind::StateOrder)
                    })
                    .ok_or(InterGraphEdgeError::MissingOrderEdge {
                        from,
                        from_offset,
                        to,
                        to_offset,
                        to_ancestor: ancestor,
                    })?;
                return Ok(());
            } else if Some(ancestor_parent) == from_parent_parent {
                // Dominator edge
                let ancestor_parent_op = self.hugr.get_optype(ancestor_parent);
                if ancestor_parent_op.tag() == OpTag::Cfg {
                    return Err(InterGraphEdgeError::NonCFGAncestor {
                        from,
                        from_offset,
                        to,
                        to_offset,
                        ancestor_parent_op: ancestor_parent_op.clone(),
                    }
                    .into());
                }

                // Check domination
                //
                // TODO: Add a more efficient lookup for dominator trees.
                //
                // TODO: Use a HUGR-specific dominator that ignores the copy nodes,
                // so we can be more efficient and avoid the `contains_node` filter.
                // https://github.com/CQCL-DEV/hugr/issues/125
                let dominator_tree = match self.dominators.get(&ancestor_parent) {
                    Some(tree) => tree,
                    None => {
                        let tree = self.compute_dominator(ancestor_parent);
                        self.dominators.insert(ancestor_parent, tree);
                        self.dominators.get(&ancestor_parent).unwrap()
                    }
                };
                let mut dominators = iter::successors(Some(ancestor.index), |&n| {
                    dominator_tree.immediate_dominator(n)
                })
                .filter(|&node| self.hugr.graph.contains_node(node))
                .map_into();
                if !dominators.any(|n: Node| n == from_parent) {
                    return Err(InterGraphEdgeError::NonDominatedAncestor {
                        from,
                        from_offset,
                        to,
                        to_offset,
                        from_parent,
                        ancestor,
                    }
                    .into());
                }

                return Ok(());
            }
        }

        Err(InterGraphEdgeError::NoRelation {
            from,
            from_offset,
            to,
            to_offset,
        }
        .into())
    }

    /// A filter function for internal dataflow edges used in the toposort algorithm.
    ///
    /// Returns `true` for ports that connect to a sibling node with a value or
    /// state order edge.
    fn df_port_filter(&self, node: portgraph::NodeIndex, port: portgraph::PortIndex) -> bool {
        // Toposort operates on the internal portgraph. It may traverse copy nodes.
        let portgraph = self.hugr.graph.as_portgraph();
        let is_copy = !self.hugr.graph.contains_node(node);
        let offset = self.hugr.graph.port_offset(port).unwrap();

        // Always follow (non-intergraph) ports from copy nodes. These nodes must be filtered out
        // when using the toposort iterator.
        if !is_copy {
            let node_optype = self.hugr.get_optype(node.into());

            let kind = node_optype.port_kind(offset).unwrap();
            if !matches!(kind, EdgeKind::StateOrder | EdgeKind::Value(_)) {
                return false;
            }
        }

        // Ignore ports that are not connected (that property is checked elsewhere)
        let Some(other_port) = portgraph
            .port_index(node, offset)
            .and_then(|p| portgraph.port_link(p))
        else {
            return false;
        };
        let other_node = portgraph.port_node(other_port).unwrap();

        // Dereference any copy nodes
        let op_node = self.hugr.graph.pg_main_node(node);
        let other_op_node = self.hugr.graph.pg_main_node(other_node);
        let parent = self.hugr.hierarchy.parent(op_node);
        let other_parent = self.hugr.hierarchy.parent(other_op_node);
        if parent != other_parent {
            return false;
        }

        true
    }
}

/// Errors that can occur while validating a Hugr.
#[derive(Debug, Clone, PartialEq, Eq, Error)]
#[allow(missing_docs)]
pub enum ValidationError {
    /// The root node of the Hugr is not a root in the hierarchy.
    #[error("The root node of the Hugr {node:?} is not a root in the hierarchy.")]
    RootNotRoot { node: Node },
    /// The root node of the Hugr should not have any edges.
    #[error("The root node of the Hugr {node:?} has edges when it should not.")]
    RootWithEdges { node: Node },
    /// The node ports do not match the operation signature.
    #[error("The node {node:?} has an invalid number of ports. The operation {optype:?} cannot have {actual:?} {dir:?} ports. Expected {expected:?}.")]
    WrongNumberOfPorts {
        node: Node,
        optype: OpType,
        actual: usize,
        expected: usize,
        dir: Direction,
    },
    /// A dataflow port is not connected.
    #[error("The node {node:?} has an unconnected port {port:?} of type {port_kind:?}.")]
    UnconnectedPort {
        node: Node,
        port: Port,
        port_kind: EdgeKind,
    },
    /// A linear port is connected to more than one thing.
    #[error("The node {node:?} has a port {port:?} of type {port_kind:?} with more than one connection.")]
    TooManyConnections {
        node: Node,
        port: Port,
        port_kind: EdgeKind,
    },
    /// Connected ports have different types, or non-unifiable types.
    #[error("Connected ports {from_port:?} in node {from:?} and {to_port:?} in node {to:?} have incompatible kinds. Cannot connect {from_kind:?} to {to_kind:?}.")]
    IncompatiblePorts {
        from: Node,
        from_port: Port,
        from_kind: EdgeKind,
        to: Node,
        to_port: Port,
        to_kind: EdgeKind,
    },
    /// The non-root node has no parent.
    #[error("The node {node:?} has no parent.")]
    NoParent { node: Node },
    /// The parent node is not compatible with the child node.
    #[error("The operation {parent_optype:?} cannot contain a {child_optype:?} as a child. Allowed children: {}. In node {child:?} with parent {parent:?}.", allowed_children.description())]
    InvalidParentOp {
        child: Node,
        child_optype: OpType,
        parent: Node,
        parent_optype: OpType,
        allowed_children: OpTag,
    },
    /// Invalid first/second child.
    #[error("A {optype:?} operation cannot be the {position} child of a {parent_optype:?}. Expected {expected}. In parent node {parent:?}")]
    InvalidInitialChild {
        parent: Node,
        parent_optype: OpType,
        optype: OpType,
        expected: OpTag,
        position: &'static str,
    },
    /// The children list has invalid elements.
    #[error(
        "An operation {parent_optype:?} contains invalid children: {source}. In parent {parent:?}, child {child:?}",
        child=source.child(),
    )]
    InvalidChildren {
        parent: Node,
        parent_optype: OpType,
        source: ChildrenValidationError,
    },
    /// The children graph has invalid edges.
    #[error(
        "An operation {parent_optype:?} contains invalid edges between its children: {source}. In parent {parent:?}, edge from {from:?} port {from_port:?} to {to:?} port {to_port:?}",
        from=source.edge().source,
        from_port=source.edge().source_port,
        to=source.edge().target,
        to_port=source.edge().target_port,
    )]
    InvalidEdges {
        parent: Node,
        parent_optype: OpType,
        source: EdgeValidationError,
    },
    /// The node operation is not a container, but has children.
    #[error("The node {node:?} with optype {optype:?} is not a container, but has children.")]
    NonContainerWithChildren { node: Node, optype: OpType },
    /// The node must have children, but has none.
    #[error("The node {node:?} with optype {optype:?} must have children, but has none.")]
    ContainerWithoutChildren { node: Node, optype: OpType },
    /// The children of a node do not form a dag with single source and sink.
    #[error("The children of an operation {optype:?} must form a dag with single source and sink. Loops are not allowed, nor are dangling nodes not in the path between the input and output. In node {node:?}.")]
    NotABoundedDag { node: Node, optype: OpType },
    /// There are invalid inter-graph edges.
    #[error(transparent)]
    InterGraphEdgeError(#[from] InterGraphEdgeError),
    /// Type error for constant values
    #[error("Type error for constant value: {0}.")]
    ConstTypeError(#[from] ConstTypeError),
    /// Missing lift node
    #[error("Resources at target node {to:?} ({to_offset:?}) ({to_resources}) exceed those at source {from:?} ({from_offset:?}) ({from_resources})")]
    TgtExceedsSrcResources {
        from: Node,
        from_offset: Port,
        from_resources: ResourceSet,
        to: Node,
        to_offset: Port,
        to_resources: ResourceSet,
    },
    /// Too many resource requirements coming from src
    #[error("Resources at source node {from:?} ({from_offset:?}) ({from_resources}) exceed those at target {to:?} ({to_offset:?}) ({to_resources})")]
    SrcExceedsTgtResources {
        from: Node,
        from_offset: Port,
        from_resources: ResourceSet,
        to: Node,
        to_offset: Port,
        to_resources: ResourceSet,
    },
}

/// Errors related to the inter-graph edge validations.
#[derive(Debug, Clone, PartialEq, Eq, Error)]
#[allow(missing_docs)]
pub enum InterGraphEdgeError {
    /// Inter-Graph edges can only carry classical data.
    #[error("Inter-graph edges can only carry classical data. In an inter-graph edge from {from:?} ({from_offset:?}) to {to:?} ({to_offset:?}) with type {ty:?}.")]
    NonClassicalData {
        from: Node,
        from_offset: Port,
        to: Node,
        to_offset: Port,
        ty: EdgeKind,
    },
    /// The grandparent of a dominator inter-graph edge must be a CFG container.
    #[error("The grandparent of a dominator inter-graph edge must be a CFG container. Found operation {ancestor_parent_op:?}. In a dominator inter-graph edge from {from:?} ({from_offset:?}) to {to:?} ({to_offset:?}).")]
    NonCFGAncestor {
        from: Node,
        from_offset: Port,
        to: Node,
        to_offset: Port,
        ancestor_parent_op: OpType,
    },
    /// The sibling ancestors of the external inter-graph edge endpoints must be have an order edge between them.
    #[error("Missing state order between the external inter-graph source {from:?} and the ancestor of the target {to_ancestor:?}. In an external inter-graph edge from {from:?} ({from_offset:?}) to {to:?} ({to_offset:?}).")]
    MissingOrderEdge {
        from: Node,
        from_offset: Port,
        to: Node,
        to_offset: Port,
        to_ancestor: Node,
    },
    /// The ancestors of an inter-graph edge are not related.
    #[error("The ancestors of an inter-graph edge are not related. In an inter-graph edge from {from:?} ({from_offset:?}) to {to:?} ({to_offset:?}).")]
    NoRelation {
        from: Node,
        from_offset: Port,
        to: Node,
        to_offset: Port,
    },
    /// The basic block containing the source node does not dominate the basic block containing the target node.
    #[error(" The basic block containing the source node does not dominate the basic block containing the target node in the CFG. Expected node {from_parent:?} to dominate {ancestor:?}. In a dominator inter-graph edge from {from:?} ({from_offset:?}) to {to:?} ({to_offset:?}).")]
    NonDominatedAncestor {
        from: Node,
        from_offset: Port,
        to: Node,
        to_offset: Port,
        from_parent: Node,
        ancestor: Node,
    },
    #[error(
        "Const edge comes from an invalid node type: {from:?} ({from_offset:?}). Edge type: {typ}"
    )]
    InvalidConstSrc {
        from: Node,
        from_offset: Port,
        typ: ClassicType,
    },
    #[error("Two linked ports both have the same direction")]
    SamePortDirection {
        from: Node,
        from_offset: Port,
        to: Node,
        to_offset: Port,
        dir: Direction,
    },
}

#[cfg(test)]
mod test {
    use cool_asserts::assert_matches;

    use super::*;
    use crate::builder::{BuildError, ModuleBuilder};
    use crate::builder::{Dataflow, DataflowSubContainer, HugrBuilder};
    use crate::hugr::HugrMut;
    use crate::ops::dataflow::IOTrait;
    use crate::ops::{self, ConstValue, LeafOp, OpType};
    use crate::types::{ClassicType, LinearType, Signature};
    use crate::Direction;
    use crate::{type_row, Node};

    const NAT: SimpleType = SimpleType::Classic(ClassicType::i64());
    const B: SimpleType = SimpleType::Classic(ClassicType::bit());
    const Q: SimpleType = SimpleType::Linear(LinearType::Qubit);

    /// Creates a hugr with a single function definition that copies a bit `copies` times.
    ///
    /// Returns the hugr and the node index of the definition.
    fn make_simple_hugr(copies: usize) -> (Hugr, Node) {
        let def_op: OpType = ops::Def {
            name: "main".into(),
            signature: Signature::new_df(type_row![B], vec![B; copies]),
        }
        .into();

        let mut b = Hugr::default();
        let root = b.root();

        let def = b.add_op_with_parent(root, def_op).unwrap();
        let _ = add_df_children(&mut b, def, copies);

        (b, def)
    }

    /// Adds an input{B}, copy{B -> B^copies}, and output{B^copies} operation to a dataflow container.
    ///
    /// Returns the node indices of each of the operations.
    fn add_df_children(b: &mut Hugr, parent: Node, copies: usize) -> (Node, Node, Node) {
        let input = b
            .add_op_with_parent(parent, ops::Input::new(type_row![B]))
            .unwrap();
        let output = b
            .add_op_with_parent(parent, ops::Output::new(vec![B; copies]))
            .unwrap();
        let copy = b
            .add_op_with_parent(parent, LeafOp::Noop(ClassicType::bit().into()))
            .unwrap();

        b.connect(input, 0, copy, 0).unwrap();
        for i in 0..copies {
            b.connect(copy, 0, output, i).unwrap();
        }

        (input, copy, output)
    }

    /// Adds an input{B}, tag_constant(0, B^pred_size), tag(B^pred_size), and
    /// output{Sum{unit^pred_size}, B} operation to a dataflow container.
    /// Intended to be used to populate a BasicBlock node in a CFG.
    ///
    /// Returns the node indices of each of the operations.
    fn add_block_children(
        b: &mut Hugr,
        parent: Node,
        predicate_size: usize,
    ) -> (Node, Node, Node, Node) {
        let const_op = ops::Const(ConstValue::simple_predicate(0, predicate_size));
        let tag_type = SimpleType::Classic(ClassicType::new_simple_predicate(predicate_size));

        let input = b
            .add_op_with_parent(parent, ops::Input::new(type_row![B]))
            .unwrap();
        let output = b
            .add_op_with_parent(parent, ops::Output::new(vec![tag_type.clone(), B]))
            .unwrap();
        let tag_def = b.add_op_with_parent(b.root(), const_op).unwrap();
        let tag = b
            .add_op_with_parent(
                parent,
                ops::LoadConstant {
                    datatype: tag_type.try_into().unwrap(),
                },
            )
            .unwrap();

        b.connect(tag_def, 0, tag, 0).unwrap();
        b.add_other_edge(input, tag).unwrap();
        b.connect(tag, 0, output, 0).unwrap();
        b.connect(input, 0, output, 1).unwrap();

        (input, tag_def, tag, output)
    }

    #[test]
    fn invalid_root() {
        let declare_op: OpType = ops::Declare {
            name: "main".into(),
            signature: Default::default(),
        }
        .into();

        let mut b = Hugr::default();
        let root = b.root();
        assert_eq!(b.validate(), Ok(()));

        // Add another hierarchy root
        let other = b.add_op(ops::Module);
        assert_matches!(
            b.validate(),
            Err(ValidationError::NoParent { node }) => assert_eq!(node, other)
        );
        b.set_parent(other, root).unwrap();
        b.replace_op(other, declare_op);
        b.add_ports(other, Direction::Outgoing, 1);
        assert_eq!(b.validate(), Ok(()));

        // Make the hugr root not a hierarchy root
        {
            let mut hugr = b.clone();
            hugr.root = other.index;
            assert_matches!(
                hugr.validate(),
                Err(ValidationError::RootNotRoot { node }) => assert_eq!(node, other)
            );
        }
    }

    #[test]
    fn leaf_root() {
        let leaf_op: OpType = LeafOp::Noop(ClassicType::F64.into()).into();

        let b = Hugr::new(leaf_op);
        assert_eq!(b.validate(), Ok(()));
    }

    #[test]
    fn dfg_root() {
        let dfg_op: OpType = ops::DFG {
            signature: Signature::new_linear(type_row![B]),
        }
        .into();

        let mut b = Hugr::new(dfg_op);
        let root = b.root();
        add_df_children(&mut b, root, 1);
        assert_eq!(b.validate(), Ok(()));
    }

    #[test]
    fn simple_hugr() {
        let b = make_simple_hugr(2).0;
        assert_eq!(b.validate(), Ok(()));
    }

    #[test]
    /// General children restrictions.
    fn children_restrictions() {
        let (mut b, def) = make_simple_hugr(2);
        let root = b.root();
        let (_input, copy, _output) = b
            .hierarchy
            .children(def.index)
            .map_into()
            .collect_tuple()
            .unwrap();

        // Add a definition without children
        let def_sig = Signature::new_df(type_row![B], type_row![B, B]);
        let new_def = b
            .add_op_with_parent(
                root,
                ops::Def {
                    signature: def_sig,
                    name: "main".into(),
                },
            )
            .unwrap();
        assert_matches!(
            b.validate(),
            Err(ValidationError::ContainerWithoutChildren { node, .. }) => assert_eq!(node, new_def)
        );

        // Add children to the definition, but move it to be a child of the copy
        add_df_children(&mut b, new_def, 2);
        b.set_parent(new_def, copy).unwrap();
        assert_matches!(
            b.validate(),
            Err(ValidationError::NonContainerWithChildren { node, .. }) => assert_eq!(node, copy)
        );
        b.set_parent(new_def, root).unwrap();

        // After moving the previous definition to a valid place,
        // add an input node to the module subgraph
        let new_input = b
            .add_op_with_parent(root, ops::Input::new(type_row![]))
            .unwrap();
        assert_matches!(
            b.validate(),
            Err(ValidationError::InvalidParentOp { parent, child, .. }) => {assert_eq!(parent, root); assert_eq!(child, new_input)}
        );
    }

    #[test]
    /// Validation errors in a dataflow subgraph.
    fn df_children_restrictions() {
        let (mut b, def) = make_simple_hugr(2);
        let (_input, output, copy) = b
            .hierarchy
            .children(def.index)
            .map_into()
            .collect_tuple()
            .unwrap();

        // Replace the output operation of the df subgraph with a copy
        b.replace_op(output, LeafOp::Noop(ClassicType::bit().into()));
        assert_matches!(
            b.validate(),
            Err(ValidationError::InvalidInitialChild { parent, .. }) => assert_eq!(parent, def)
        );

        // Revert it back to an output, but with the wrong number of ports
        b.replace_op(output, ops::Output::new(type_row![B]));
        assert_matches!(
            b.validate(),
            Err(ValidationError::InvalidChildren { parent, source: ChildrenValidationError::IOSignatureMismatch { child, .. }, .. })
                => {assert_eq!(parent, def); assert_eq!(child, output.index)}
        );
        b.replace_op(output, ops::Output::new(type_row![B, B]));

        // After fixing the output back, replace the copy with an output op
        b.replace_op(copy, ops::Output::new(type_row![B, B]));
        assert_matches!(
            b.validate(),
            Err(ValidationError::InvalidChildren { parent, source: ChildrenValidationError::InternalIOChildren { child, .. }, .. })
                => {assert_eq!(parent, def); assert_eq!(child, copy.index)}
        );
    }

    #[test]
    /// Validation errors in a dataflow subgraph.
    fn cfg_children_restrictions() {
        let (mut b, def) = make_simple_hugr(1);
        let (_input, _output, copy) = b
            .hierarchy
            .children(def.index)
            .map_into()
            .collect_tuple()
            .unwrap();

        b.replace_op(
            copy,
            ops::CFG {
                inputs: type_row![B],
                outputs: type_row![B],
            },
        );
        assert_matches!(
            b.validate(),
            Err(ValidationError::ContainerWithoutChildren { .. })
        );
        let cfg = copy;

        // Construct a valid CFG, with one BasicBlock node and one exit node
        let block = b
            .add_op_with_parent(
                cfg,
                ops::BasicBlock::DFB {
                    inputs: type_row![B],
                    predicate_variants: vec![type_row![]],
                    other_outputs: type_row![B],
                },
            )
            .unwrap();
        add_block_children(&mut b, block, 1);
        let exit = b
            .add_op_with_parent(
                cfg,
                ops::BasicBlock::Exit {
                    cfg_outputs: type_row![B],
                },
            )
            .unwrap();
        b.add_other_edge(block, exit).unwrap();
        assert_eq!(b.validate(), Ok(()));

        // Test malformed errors

        // Add an internal exit node
        let exit2 = b
            .add_op_after(
                exit,
                ops::BasicBlock::Exit {
                    cfg_outputs: type_row![B],
                },
            )
            .unwrap();
        assert_matches!(
            b.validate(),
            Err(ValidationError::InvalidChildren { parent, source: ChildrenValidationError::InternalExitChildren { child, .. }, .. })
                => {assert_eq!(parent, cfg); assert_eq!(child, exit2.index)}
        );
        b.remove_op(exit2).unwrap();

        // Change the types in the BasicBlock node to work on qubits instead of bits
        b.replace_op(
            block,
            ops::BasicBlock::DFB {
                inputs: type_row![Q],
                predicate_variants: vec![type_row![]],
                other_outputs: type_row![Q],
            },
        );
        let mut block_children = b.hierarchy.children(block.index);
        let block_input = block_children.next().unwrap().into();
        let block_output = block_children.next_back().unwrap().into();
        b.replace_op(block_input, ops::Input::new(type_row![Q]));
        b.replace_op(
            block_output,
            ops::Output::new(vec![SimpleType::new_simple_predicate(1), Q]),
        );
        assert_matches!(
            b.validate(),
            Err(ValidationError::InvalidEdges { parent, source: EdgeValidationError::CFGEdgeSignatureMismatch { .. }, .. })
                => assert_eq!(parent, cfg)
        );
    }

    #[test]
    fn missing_lift_node() -> Result<(), BuildError> {
        let mut module_builder = ModuleBuilder::new();
        let mut main = module_builder
            .declare_and_def("main", Signature::new_df(type_row![NAT], type_row![NAT]))?;
        let [main_input] = main.input_wires_arr();

        let mut inner_sig = Signature::new_df(type_row![NAT], type_row![NAT]);

        // Inner DFG has resource requirements that the wire wont satisfy
        let rs = ResourceSet::from_iter(["A".into(), "B".into()]);
        inner_sig.input_resources = rs.clone();
        inner_sig.output_resources = rs;

        let f_builder = main.dfg_builder(inner_sig, [main_input])?;
        let f_inputs = f_builder.input_wires();
        let f_handle = f_builder.finish_with_outputs(f_inputs)?;
        let [f_output] = f_handle.outputs_arr();
        main.finish_with_outputs([f_output])?;
        let handle = module_builder.finish_hugr();

        assert_matches!(handle, Err(ValidationError::TgtExceedsSrcResources { .. }));
        Ok(())
    }

    #[test]
    // Should be fine?
    fn too_many_resources() -> Result<(), BuildError> {
        let mut module_builder = ModuleBuilder::new();

        let mut main_sig = Signature::new_df(type_row![NAT], type_row![NAT]);
        main_sig.output_resources.insert(&"A".into());

        let mut main = module_builder.declare_and_def("main", main_sig)?;
        let [main_input] = main.input_wires_arr();

        let inner_sig = Signature::new_df(type_row![NAT], type_row![NAT]);

        // Inner DFG has resource requirements that the wire wont satisfy
        //let rs = ResourceSet::from_iter(["A".into(), "B".into()]);
        //inner_sig.inputresources = rs.clone();
        //inner_sig.output_resources = rs;

        let f_builder = main.dfg_builder(inner_sig, [main_input])?;
        let f_inputs = f_builder.input_wires();
        let f_handle = f_builder.finish_with_outputs(f_inputs)?;
        let [f_output] = f_handle.outputs_arr();
        main.finish_with_outputs([f_output])?;
        module_builder.finish_hugr()?;
        Ok(())
    }

    #[test]
    fn resource_mismatch() -> Result<(), BuildError> {
        let mut module_builder = ModuleBuilder::new();

        //let all_rs = ResourceSet::from_iter(["A".into(), "B".into(), "C".into()]);
        let all_rs = ResourceSet::from_iter(["A".into(), "B".into()]);

        let mut main_sig = Signature::new_df(type_row![], type_row![NAT]);
        main_sig.output_resources = all_rs.clone();

        let mut main = module_builder.declare_and_def("main", main_sig)?;

        let mut inner_left_sig = Signature::new_df(type_row![], type_row![NAT]);
        inner_left_sig.output_resources.insert(&"A".into());

        let mut inner_right_sig = Signature::new_df(type_row![], type_row![NAT]);
        inner_right_sig.output_resources.insert(&"B".into());

        let mut inner_mult_sig = Signature::new_df(type_row![NAT, NAT], type_row![NAT]);
        inner_mult_sig.input_resources = all_rs.clone();
        inner_mult_sig.output_resources = all_rs.clone();

        let [left_wire] = main
            .dfg_builder(inner_left_sig, [])?
            .finish_with_outputs([])?
            .outputs_arr();

        let [right_wire] = main
            .dfg_builder(inner_right_sig, [])?
            .finish_with_outputs([])?
            .outputs_arr();

        let builder = main.dfg_builder(inner_mult_sig, [left_wire, right_wire])?;
        let [_left, _right] = builder.input_wires_arr();
        let [output] = builder.finish_with_outputs([])?.outputs_arr();

        main.finish_with_outputs([output])?;
        let handle = module_builder.finish_hugr();
        assert_matches!(handle, Err(ValidationError::TgtExceedsSrcResources { .. }));
        Ok(())
    }
}<|MERGE_RESOLUTION|>--- conflicted
+++ resolved
@@ -12,12 +12,8 @@
 use crate::ops::tag::OpTag;
 use crate::ops::validate::{ChildrenEdgeData, ChildrenValidationError, EdgeValidationError};
 use crate::ops::{self, OpTrait, OpType, ValidateOp};
-<<<<<<< HEAD
 use crate::resource::ResourceSet;
-use crate::types::ClassicType;
-=======
 use crate::types::{ClassicType, Signature};
->>>>>>> 96cac0e9
 use crate::types::{EdgeKind, SimpleType};
 use crate::{Direction, Hugr, Node, Port};
 
@@ -863,7 +859,7 @@
 
     use super::*;
     use crate::builder::{BuildError, ModuleBuilder};
-    use crate::builder::{Dataflow, DataflowSubContainer, HugrBuilder};
+    use crate::builder::{Container, Dataflow, DataflowSubContainer, HugrBuilder};
     use crate::hugr::HugrMut;
     use crate::ops::dataflow::IOTrait;
     use crate::ops::{self, ConstValue, LeafOp, OpType};
@@ -1191,7 +1187,7 @@
     fn missing_lift_node() -> Result<(), BuildError> {
         let mut module_builder = ModuleBuilder::new();
         let mut main = module_builder
-            .declare_and_def("main", Signature::new_df(type_row![NAT], type_row![NAT]))?;
+            .define_function("main", Signature::new_df(type_row![NAT], type_row![NAT]))?;
         let [main_input] = main.input_wires_arr();
 
         let mut inner_sig = Signature::new_df(type_row![NAT], type_row![NAT]);
@@ -1220,7 +1216,7 @@
         let mut main_sig = Signature::new_df(type_row![NAT], type_row![NAT]);
         main_sig.output_resources.insert(&"A".into());
 
-        let mut main = module_builder.declare_and_def("main", main_sig)?;
+        let mut main = module_builder.define_function("main", main_sig)?;
         let [main_input] = main.input_wires_arr();
 
         let inner_sig = Signature::new_df(type_row![NAT], type_row![NAT]);
@@ -1249,7 +1245,7 @@
         let mut main_sig = Signature::new_df(type_row![], type_row![NAT]);
         main_sig.output_resources = all_rs.clone();
 
-        let mut main = module_builder.declare_and_def("main", main_sig)?;
+        let mut main = module_builder.define_function("main", main_sig)?;
 
         let mut inner_left_sig = Signature::new_df(type_row![], type_row![NAT]);
         inner_left_sig.output_resources.insert(&"A".into());
