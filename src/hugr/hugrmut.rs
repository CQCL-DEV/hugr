--- conflicted
+++ resolved
@@ -262,12 +262,8 @@
     use crate::{
         hugr::HugrView,
         macros::type_row,
-<<<<<<< HEAD
-        ops::{DataflowOp, LeafOp, ModuleOp},
+        ops::{self, LeafOp},
         resource::ResourceSet,
-=======
-        ops::{self, LeafOp},
->>>>>>> 504229ef
         types::{ClassicType, Signature, SimpleType},
     };
 
