use super::{
    build_traits::SubContainer,
    dataflow::{DFGBuilder, DFGWrapper},
    handle::BuildHandle,
    BasicBlockID, BuildError, CfgID, Container, Dataflow, HugrBuilder, HugrMutRef, Wire,
};

use crate::{hugr::view::HugrView, type_row, types::SimpleType};

use crate::ops::handle::NodeHandle;
use crate::ops::{self, BasicBlock, OpType};

use crate::Node;
use crate::{hugr::HugrMut, types::TypeRow, Hugr};

/// Builder for a [`crate::ops::CFG`] child control
/// flow graph
pub struct CFGBuilder<T> {
    pub(super) base: T,
    pub(super) cfg_node: Node,
    pub(super) inputs: Option<TypeRow>,
    pub(super) exit_node: Node,
    pub(super) n_out_wires: usize,
}

impl<B: HugrMutRef> Container for CFGBuilder<B> {
    #[inline]
    fn container_node(&self) -> Node {
        self.cfg_node
    }

    #[inline]
    fn base(&mut self) -> &mut Hugr {
        self.base.as_mut()
    }

    #[inline]
    fn hugr(&self) -> &Hugr {
        self.base.as_ref()
    }
}

impl<H: HugrMutRef> SubContainer for CFGBuilder<H> {
    type ContainerHandle = BuildHandle<CfgID>;
    #[inline]
    fn finish_sub_container(self) -> Result<Self::ContainerHandle, BuildError> {
        Ok((self.cfg_node, self.n_out_wires).into())
    }
}

impl CFGBuilder<Hugr> {
    /// New CFG rooted HUGR builder
    pub fn new(input: impl Into<TypeRow>, output: impl Into<TypeRow>) -> Result<Self, BuildError> {
        let input = input.into();
        let output = output.into();
        let cfg_op = ops::CFG {
            inputs: input.clone(),
            outputs: output.clone(),
        };

        let base = Hugr::new(cfg_op);
        let cfg_node = base.root();
        CFGBuilder::create(base, cfg_node, input, output)
    }
}

impl<H: HugrMut> HugrBuilder for CFGBuilder<H> {
    fn finish_hugr(self) -> Result<Hugr, crate::hugr::ValidationError> {
        self.base.finish()
    }
}

impl<B: HugrMutRef> CFGBuilder<B> {
    pub(super) fn create(
        mut base: B,
        cfg_node: Node,
        input: TypeRow,
        output: TypeRow,
    ) -> Result<Self, BuildError> {
        let n_out_wires = output.len();
        let exit_block_type = OpType::BasicBlock(BasicBlock::Exit {
            cfg_outputs: output,
        });
        let exit_node = base
            .as_mut()
            .add_op_with_parent(cfg_node, exit_block_type)?;
        Ok(Self {
            base,
            cfg_node,
            n_out_wires,
            exit_node,
            inputs: Some(input),
        })
    }
    /// Return a builder for a non-entry [`BasicBlock::Block`] child graph with `inputs`
    /// and `outputs` and the variants of the branching predicate Sum value
    /// specified by `predicate_variants`.
    ///
    /// # Errors
    ///
    /// This function will return an error if there is an error adding the node.
    pub fn block_builder(
        &mut self,
        inputs: TypeRow,
        predicate_variants: Vec<TypeRow>,
        other_outputs: TypeRow,
    ) -> Result<BlockBuilder<&mut Hugr>, BuildError> {
        let n_cases = predicate_variants.len();
        let op = OpType::BasicBlock(BasicBlock::Block {
            inputs: inputs.clone(),
            other_outputs: other_outputs.clone(),
            predicate_variants: predicate_variants.clone(),
        });
        let exit = self.exit_node;
        let block_n = self.base().add_op_before(exit, op)?;

        self.base().set_num_ports(block_n, 0, n_cases);

        BlockBuilder::create(
            self.base(),
            block_n,
            predicate_variants,
            other_outputs,
            inputs,
        )
    }

    /// Return a builder for a non-entry [`BasicBlock::Block`] child graph with `inputs`
    /// and `outputs` and a simple predicate type: a Sum of `n_cases` unit types.
    ///
    /// # Errors
    ///
    /// This function will return an error if there is an error adding the node.
    pub fn simple_block_builder(
        &mut self,
        inputs: TypeRow,
        outputs: TypeRow,
        n_cases: usize,
    ) -> Result<BlockBuilder<&mut Hugr>, BuildError> {
        self.block_builder(inputs, vec![type_row![]; n_cases], outputs)
    }

    /// Return a builder for the entry [`BasicBlock::Block`] child graph with `inputs`
    /// and `outputs` and the variants of the branching predicate Sum value
    /// specified by `predicate_variants`.
    ///
    /// # Errors
    ///
    /// This function will return an error if an entry block has already been built.
    pub fn entry_builder(
        &mut self,
        predicate_variants: Vec<TypeRow>,
        other_outputs: TypeRow,
    ) -> Result<BlockBuilder<&mut Hugr>, BuildError> {
        let inputs = self
            .inputs
            .take()
            .ok_or(BuildError::EntryBuiltError(self.cfg_node))?;
        self.block_builder(inputs, predicate_variants, other_outputs)
    }

    /// Return a builder for the entry [`BasicBlock::Block`] child graph with `inputs`
    /// and `outputs` and a simple predicate type: a Sum of `n_cases` unit types.
    ///
    /// # Errors
    ///
    /// This function will return an error if there is an error adding the node.
    pub fn simple_entry_builder(
        &mut self,
        outputs: TypeRow,
        n_cases: usize,
    ) -> Result<BlockBuilder<&mut Hugr>, BuildError> {
        self.entry_builder(vec![type_row![]; n_cases], outputs)
    }

    /// Returns the exit block of this [`CFGBuilder`].
    pub fn exit_block(&self) -> BasicBlockID {
        self.exit_node.into()
    }

    /// Set the `branch` index `successor` block of `predecessor`.
    ///
    /// # Errors
    ///
    /// This function will return an error if there is an error connecting the blocks.
    pub fn branch(
        &mut self,
        predecessor: &BasicBlockID,
        branch: usize,
        successor: &BasicBlockID,
    ) -> Result<(), BuildError> {
        let from = predecessor.node();
        let to = successor.node();
        let hugr = self.base();
        let tin = hugr.num_inputs(to);
        let tout = hugr.num_outputs(to);

        hugr.set_num_ports(to, tin + 1, tout);
        Ok(hugr.connect(from, branch, to, tin)?)
    }
}

/// Builder for a [`BasicBlock::Block`] child graph.
pub type BlockBuilder<B> = DFGWrapper<B, BasicBlockID>;

impl<B: HugrMutRef> BlockBuilder<B> {
    /// Set the outputs of the block, with `branch_wire` being the value of the
    /// predicate.  `outputs` are the remaining outputs.
    pub fn set_outputs(
        &mut self,
        branch_wire: Wire,
        outputs: impl IntoIterator<Item = Wire>,
    ) -> Result<(), BuildError> {
        Dataflow::set_outputs(self, [branch_wire].into_iter().chain(outputs.into_iter()))
    }
    fn create(
        base: B,
        block_n: Node,
        predicate_variants: Vec<TypeRow>,
        other_outputs: TypeRow,
        inputs: TypeRow,
    ) -> Result<Self, BuildError> {
        // The node outputs a predicate before the data outputs of the block node
        let predicate_type = SimpleType::new_predicate(predicate_variants);
        let mut node_outputs = vec![predicate_type];
        node_outputs.extend_from_slice(&other_outputs);
        let db = DFGBuilder::create_with_io(base, block_n, inputs, node_outputs.into())?;
        Ok(BlockBuilder::from_dfg_builder(db))
    }
}
impl<B: HugrMutRef> BlockBuilder<B> {
    /// [Set outputs](BlockBuilder::set_outputs) and [finish](`BlockBuilder::finish_sub_container`).
    pub fn finish_with_outputs(
        mut self,
        branch_wire: Wire,
        outputs: impl IntoIterator<Item = Wire>,
    ) -> Result<<Self as SubContainer>::ContainerHandle, BuildError>
    where
        Self: Sized,
    {
        self.set_outputs(branch_wire, outputs)?;
        self.finish_sub_container()
    }
}

<<<<<<< HEAD
impl BlockBuilder<Hugr> {
    /// Initialize a [`BasicBlockOp::Block`] rooted HUGR builder
=======
impl BlockBuilder<HugrMut> {
    /// Initialize a [`BasicBlock::Block`] rooted HUGR builder
>>>>>>> 0fefde4c
    pub fn new(
        inputs: impl Into<TypeRow>,
        predicate_variants: impl IntoIterator<Item = TypeRow>,
        other_outputs: impl Into<TypeRow>,
    ) -> Result<Self, BuildError> {
        let inputs = inputs.into();
        let predicate_variants: Vec<_> = predicate_variants.into_iter().collect();
        let other_outputs = other_outputs.into();
        let op = BasicBlock::Block {
            inputs: inputs.clone(),
            other_outputs: other_outputs.clone(),
            predicate_variants: predicate_variants.clone(),
        };

        let base = Hugr::new(op);
        let root = base.root();
        Self::create(base, root, predicate_variants, other_outputs, inputs)
    }
}

#[cfg(test)]
mod test {
    use cool_asserts::assert_matches;

    use crate::builder::build_traits::HugrBuilder;
    use crate::builder::{DataflowSubContainer, ModuleBuilder};
    use crate::{builder::test::NAT, ops::ConstValue, type_row, types::Signature};

    use super::*;
    #[test]
    fn basic_module_cfg() -> Result<(), BuildError> {
        let build_result = {
            let mut module_builder = ModuleBuilder::new();
            let main =
                module_builder.declare("main", Signature::new_df(vec![NAT], type_row![NAT]))?;
            let _f_id = {
                let mut func_builder = module_builder.define_function(&main)?;
                let [int] = func_builder.input_wires_arr();

                let cfg_id = {
                    let mut cfg_builder =
                        func_builder.cfg_builder(vec![(NAT, int)], type_row![NAT])?;
                    build_basic_cfg(&mut cfg_builder)?;

                    cfg_builder.finish_sub_container()?
                };

                func_builder.finish_with_outputs(cfg_id.outputs())?
            };
            module_builder.finish_hugr()
        };

        assert_eq!(build_result.err(), None);

        Ok(())
    }
    #[test]
    fn basic_cfg_hugr() -> Result<(), BuildError> {
        let mut cfg_builder = CFGBuilder::new(type_row![NAT], type_row![NAT])?;
        build_basic_cfg(&mut cfg_builder)?;
        assert_matches!(cfg_builder.finish_hugr(), Ok(_));

        Ok(())
    }
    fn build_basic_cfg<T: HugrMutRef>(cfg_builder: &mut CFGBuilder<T>) -> Result<(), BuildError> {
        let sum2_variants = vec![type_row![NAT], type_row![NAT]];
        let mut entry_b = cfg_builder.entry_builder(sum2_variants.clone(), type_row![])?;
        let entry = {
            let [inw] = entry_b.input_wires_arr();

            let sum = entry_b.make_predicate(1, sum2_variants, [inw])?;
            entry_b.finish_with_outputs(sum, [])?
        };
        let mut middle_b = cfg_builder.simple_block_builder(type_row![NAT], type_row![NAT], 1)?;
        let middle = {
            let c = middle_b.add_load_const(ConstValue::simple_unary_predicate())?;
            let [inw] = middle_b.input_wires_arr();
            middle_b.finish_with_outputs(c, [inw])?
        };
        let exit = cfg_builder.exit_block();
        cfg_builder.branch(&entry, 0, &middle)?;
        cfg_builder.branch(&middle, 0, &exit)?;
        cfg_builder.branch(&entry, 1, &exit)?;
        Ok(())
    }
}<|MERGE_RESOLUTION|>--- conflicted
+++ resolved
@@ -243,13 +243,8 @@
     }
 }
 
-<<<<<<< HEAD
 impl BlockBuilder<Hugr> {
-    /// Initialize a [`BasicBlockOp::Block`] rooted HUGR builder
-=======
-impl BlockBuilder<HugrMut> {
     /// Initialize a [`BasicBlock::Block`] rooted HUGR builder
->>>>>>> 0fefde4c
     pub fn new(
         inputs: impl Into<TypeRow>,
         predicate_variants: impl IntoIterator<Item = TypeRow>,
