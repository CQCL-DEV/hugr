use crate::hugr::HugrMut;
use crate::ops::{self, OpType};

use crate::hugr::view::HugrView;
use crate::types::{Signature, TypeRow};
use crate::Node;

use super::build_traits::SubContainer;
use super::handle::BuildHandle;
use super::HugrMutRef;
use super::{
    dataflow::{DFGBuilder, DFGWrapper},
    BuildError, Container, Dataflow, TailLoopID, Wire,
};

/// Builder for a [`ops::TailLoop`] node.
pub type TailLoopBuilder<B> = DFGWrapper<B, BuildHandle<TailLoopID>>;

impl<B: HugrMutRef> TailLoopBuilder<B> {
    pub(super) fn create_with_io(
        base: B,
        loop_node: Node,
        tail_loop: &ops::TailLoop,
    ) -> Result<Self, BuildError> {
<<<<<<< HEAD
        let signature = Signature::new_df(
            tail_loop_sig.body_input_row(),
            tail_loop_sig.body_output_row(),
        );
        let dfg_build = DFGBuilder::create_with_io(base, loop_node, signature)?;
=======
        let dfg_build = DFGBuilder::create_with_io(
            base,
            loop_node,
            tail_loop.body_input_row(),
            tail_loop.body_output_row(),
        )?;
>>>>>>> 504229ef

        Ok(TailLoopBuilder::from_dfg_builder(dfg_build))
    }
    /// Set the outputs of the [`ops::TailLoop`], with `out_variant` as the value of the
    /// termination predicate, and `rest` being the remaining outputs
    pub fn set_outputs(
        &mut self,
        out_variant: Wire,
        rest: impl IntoIterator<Item = Wire>,
    ) -> Result<(), BuildError> {
        Dataflow::set_outputs(self, [out_variant].into_iter().chain(rest.into_iter()))
    }

    /// Get a reference to the [`ops::TailLoop`]
    /// that defines the signature of the [`ops::TailLoop`]
    pub fn loop_signature(&self) -> Result<&ops::TailLoop, BuildError> {
        if let OpType::TailLoop(tail_loop) = self.hugr().get_optype(self.container_node()) {
            Ok(tail_loop)
        } else {
            Err(BuildError::UnexpectedType {
                node: self.container_node(),
                op_desc: "crate::ops::TailLoop",
            })
        }
    }

    /// The output types of the child graph, including the predicate as the first.
    pub fn internal_output_row(&self) -> Result<TypeRow, BuildError> {
        self.loop_signature().map(ops::TailLoop::body_output_row)
    }
}

impl TailLoopBuilder<&mut HugrMut> {
    /// Set outputs and finish, see [`TailLoopBuilder::set_outputs`]
    pub fn finish_with_outputs(
        mut self,
        out_variant: Wire,
        rest: impl IntoIterator<Item = Wire>,
    ) -> Result<<Self as SubContainer>::ContainerHandle, BuildError>
    where
        Self: Sized,
    {
        self.set_outputs(out_variant, rest)?;
        self.finish_sub_container()
    }
}

impl TailLoopBuilder<HugrMut> {
    /// Initialize new builder for a [`ops::TailLoop`] rooted HUGR
    pub fn new(
        just_inputs: impl Into<TypeRow>,
        inputs_outputs: impl Into<TypeRow>,
        just_outputs: impl Into<TypeRow>,
    ) -> Result<Self, BuildError> {
        let tail_loop = ops::TailLoop {
            just_inputs: just_inputs.into(),
            just_outputs: just_outputs.into(),
            rest: inputs_outputs.into(),
        };
        let base = HugrMut::new(tail_loop.clone());
        let root = base.hugr().root();
        Self::create_with_io(base, root, &tail_loop)
    }
}

#[cfg(test)]
mod test {
    use cool_asserts::assert_matches;

    use crate::{
        builder::{
            test::{BIT, NAT},
            DataflowSubContainer, HugrBuilder, ModuleBuilder,
        },
        hugr::ValidationError,
        ops::ConstValue,
        type_row,
        types::Signature,
        Hugr,
    };

    use super::*;
    #[test]
    fn basic_loop() -> Result<(), BuildError> {
        let build_result: Result<Hugr, ValidationError> = {
            let mut loop_b = TailLoopBuilder::new(vec![], vec![BIT], type_row![NAT])?;
            let [i1] = loop_b.input_wires_arr();
            let const_wire = loop_b.add_load_const(ConstValue::i64(1))?;

            let break_wire = loop_b.make_break(loop_b.loop_signature()?.clone(), [const_wire])?;
            loop_b.set_outputs(break_wire, [i1])?;
            loop_b.finish_hugr()
        };

        assert_matches!(build_result, Ok(_));
        Ok(())
    }

    #[test]
    fn loop_with_conditional() -> Result<(), BuildError> {
        let build_result = {
            let mut module_builder = ModuleBuilder::new();
            let main = module_builder
                .declare("main", Signature::new_df(type_row![BIT], type_row![NAT]))?;

            let s2 = module_builder.add_constant(ConstValue::i64(2))?;
            let tru_const = module_builder.add_constant(ConstValue::true_val())?;

            let _fdef = {
                let mut fbuild = module_builder.define_function(&main)?;
                let [b1] = fbuild.input_wires_arr();
                let loop_id = {
                    let mut loop_b =
                        fbuild.tail_loop_builder(vec![(BIT, b1)], vec![], type_row![NAT])?;
                    let signature = loop_b.loop_signature()?.clone();
                    let const_wire = loop_b.load_const(&tru_const)?;
                    let [b1] = loop_b.input_wires_arr();
                    let conditional_id = {
                        let predicate_inputs = vec![type_row![]; 2];
                        let output_row = loop_b.internal_output_row()?;
                        let mut conditional_b = loop_b.conditional_builder(
                            (predicate_inputs, const_wire),
                            vec![(BIT, b1)],
                            output_row,
                        )?;

                        let mut branch_0 = conditional_b.case_builder(0)?;
                        let [b1] = branch_0.input_wires_arr();

                        let continue_wire = branch_0.make_continue(signature.clone(), [b1])?;
                        branch_0.finish_with_outputs([continue_wire])?;

                        let mut branch_1 = conditional_b.case_builder(1)?;
                        let [_b1] = branch_1.input_wires_arr();

                        let wire = branch_1.load_const(&s2)?;
                        let break_wire = branch_1.make_break(signature, [wire])?;
                        branch_1.finish_with_outputs([break_wire])?;

                        conditional_b.finish_sub_container()?
                    };

                    loop_b.finish_with_outputs(conditional_id.out_wire(0), [])?
                };

                fbuild.finish_with_outputs(loop_id.outputs())?
            };
            module_builder.finish_hugr()
        };

        assert_matches!(build_result, Ok(_));

        Ok(())
    }
}<|MERGE_RESOLUTION|>--- conflicted
+++ resolved
@@ -20,22 +20,13 @@
     pub(super) fn create_with_io(
         base: B,
         loop_node: Node,
-        tail_loop: &ops::TailLoop,
+        tail_loop_sig: &ops::TailLoop,
     ) -> Result<Self, BuildError> {
-<<<<<<< HEAD
         let signature = Signature::new_df(
             tail_loop_sig.body_input_row(),
             tail_loop_sig.body_output_row(),
         );
         let dfg_build = DFGBuilder::create_with_io(base, loop_node, signature)?;
-=======
-        let dfg_build = DFGBuilder::create_with_io(
-            base,
-            loop_node,
-            tail_loop.body_input_row(),
-            tail_loop.body_output_row(),
-        )?;
->>>>>>> 504229ef
 
         Ok(TailLoopBuilder::from_dfg_builder(dfg_build))
     }
