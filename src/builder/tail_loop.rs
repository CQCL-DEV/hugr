<<<<<<< HEAD
use crate::ops::controlflow::TailLoopSignature;
use crate::ops::{controlflow::ControlFlowOp, DataflowOp, OpType};
=======
use crate::hugr::HugrMut;
use crate::ops::{self, OpType};
>>>>>>> 0fefde4c

use crate::hugr::view::HugrView;
use crate::types::TypeRow;
use crate::{Hugr, Node};

use super::build_traits::SubContainer;
use super::handle::BuildHandle;
use super::HugrMutRef;
use super::{
    dataflow::{DFGBuilder, DFGWrapper},
    BuildError, Container, Dataflow, TailLoopID, Wire,
};

/// Builder for a [`ops::TailLoop`] node.
pub type TailLoopBuilder<B> = DFGWrapper<B, BuildHandle<TailLoopID>>;

impl<B: HugrMutRef> TailLoopBuilder<B> {
    pub(super) fn create_with_io(
        base: B,
        loop_node: Node,
        tail_loop: &ops::TailLoop,
    ) -> Result<Self, BuildError> {
        let dfg_build = DFGBuilder::create_with_io(
            base,
            loop_node,
            tail_loop.body_input_row(),
            tail_loop.body_output_row(),
        )?;

        Ok(TailLoopBuilder::from_dfg_builder(dfg_build))
    }
    /// Set the outputs of the [`ops::TailLoop`], with `out_variant` as the value of the
    /// termination predicate, and `rest` being the remaining outputs
    pub fn set_outputs(
        &mut self,
        out_variant: Wire,
        rest: impl IntoIterator<Item = Wire>,
    ) -> Result<(), BuildError> {
        Dataflow::set_outputs(self, [out_variant].into_iter().chain(rest.into_iter()))
    }

    /// Get a reference to the [`ops::TailLoop`]
    /// that defines the signature of the [`ops::TailLoop`]
    pub fn loop_signature(&self) -> Result<&ops::TailLoop, BuildError> {
        if let OpType::TailLoop(tail_loop) = self.hugr().get_optype(self.container_node()) {
            Ok(tail_loop)
        } else {
            Err(BuildError::UnexpectedType {
                node: self.container_node(),
                op_desc: "crate::ops::TailLoop",
            })
        }
    }

    /// The output types of the child graph, including the predicate as the first.
    pub fn internal_output_row(&self) -> Result<TypeRow, BuildError> {
        self.loop_signature().map(ops::TailLoop::body_output_row)
    }
}

impl<H: HugrMutRef> TailLoopBuilder<H> {
    /// Set outputs and finish, see [`TailLoopBuilder::set_outputs`]
    pub fn finish_with_outputs(
        mut self,
        out_variant: Wire,
        rest: impl IntoIterator<Item = Wire>,
    ) -> Result<<Self as SubContainer>::ContainerHandle, BuildError>
    where
        Self: Sized,
    {
        self.set_outputs(out_variant, rest)?;
        self.finish_sub_container()
    }
}

<<<<<<< HEAD
impl TailLoopBuilder<Hugr> {
    /// Initialize new builder for a [`ControlFlowOp::TailLoop`] rooted HUGR
=======
impl TailLoopBuilder<HugrMut> {
    /// Initialize new builder for a [`ops::TailLoop`] rooted HUGR
>>>>>>> 0fefde4c
    pub fn new(
        just_inputs: impl Into<TypeRow>,
        inputs_outputs: impl Into<TypeRow>,
        just_outputs: impl Into<TypeRow>,
    ) -> Result<Self, BuildError> {
        let tail_loop = ops::TailLoop {
            just_inputs: just_inputs.into(),
            just_outputs: just_outputs.into(),
            rest: inputs_outputs.into(),
        };
<<<<<<< HEAD
        let op = ControlFlowOp::TailLoop(tail_loop_sig.clone());
        let base = Hugr::new(op);
        let root = base.root();
        Self::create_with_io(base, root, &tail_loop_sig)
=======
        let base = HugrMut::new(tail_loop.clone());
        let root = base.hugr().root();
        Self::create_with_io(base, root, &tail_loop)
>>>>>>> 0fefde4c
    }
}

#[cfg(test)]
mod test {
    use cool_asserts::assert_matches;

    use crate::{
        builder::{
            test::{BIT, NAT},
            DataflowSubContainer, HugrBuilder, ModuleBuilder,
        },
        hugr::ValidationError,
        ops::ConstValue,
        type_row,
        types::Signature,
        Hugr,
    };

    use super::*;
    #[test]
    fn basic_loop() -> Result<(), BuildError> {
        let build_result: Result<Hugr, ValidationError> = {
            let mut loop_b = TailLoopBuilder::new(vec![], vec![BIT], type_row![NAT])?;
            let [i1] = loop_b.input_wires_arr();
            let const_wire = loop_b.add_load_const(ConstValue::i64(1))?;

            let break_wire = loop_b.make_break(loop_b.loop_signature()?.clone(), [const_wire])?;
            loop_b.set_outputs(break_wire, [i1])?;
            loop_b.finish_hugr()
        };

        assert_matches!(build_result, Ok(_));
        Ok(())
    }

    #[test]
    fn loop_with_conditional() -> Result<(), BuildError> {
        let build_result = {
            let mut module_builder = ModuleBuilder::new();
            let main = module_builder
                .declare("main", Signature::new_df(type_row![BIT], type_row![NAT]))?;

            let s2 = module_builder.add_constant(ConstValue::i64(2))?;
            let tru_const = module_builder.add_constant(ConstValue::true_val())?;

            let _fdef = {
                let mut fbuild = module_builder.define_function(&main)?;
                let [b1] = fbuild.input_wires_arr();
                let loop_id = {
                    let mut loop_b =
                        fbuild.tail_loop_builder(vec![(BIT, b1)], vec![], type_row![NAT])?;
                    let signature = loop_b.loop_signature()?.clone();
                    let const_wire = loop_b.load_const(&tru_const)?;
                    let [b1] = loop_b.input_wires_arr();
                    let conditional_id = {
                        let predicate_inputs = vec![type_row![]; 2];
                        let output_row = loop_b.internal_output_row()?;
                        let mut conditional_b = loop_b.conditional_builder(
                            (predicate_inputs, const_wire),
                            vec![(BIT, b1)],
                            output_row,
                        )?;

                        let mut branch_0 = conditional_b.case_builder(0)?;
                        let [b1] = branch_0.input_wires_arr();

                        let continue_wire = branch_0.make_continue(signature.clone(), [b1])?;
                        branch_0.finish_with_outputs([continue_wire])?;

                        let mut branch_1 = conditional_b.case_builder(1)?;
                        let [_b1] = branch_1.input_wires_arr();

                        let wire = branch_1.load_const(&s2)?;
                        let break_wire = branch_1.make_break(signature, [wire])?;
                        branch_1.finish_with_outputs([break_wire])?;

                        conditional_b.finish_sub_container()?
                    };

                    loop_b.finish_with_outputs(conditional_id.out_wire(0), [])?
                };

                fbuild.finish_with_outputs(loop_id.outputs())?
            };
            module_builder.finish_hugr()
        };

        assert_matches!(build_result, Ok(_));

        Ok(())
    }
}<|MERGE_RESOLUTION|>--- conflicted
+++ resolved
@@ -1,10 +1,4 @@
-<<<<<<< HEAD
-use crate::ops::controlflow::TailLoopSignature;
-use crate::ops::{controlflow::ControlFlowOp, DataflowOp, OpType};
-=======
-use crate::hugr::HugrMut;
 use crate::ops::{self, OpType};
->>>>>>> 0fefde4c
 
 use crate::hugr::view::HugrView;
 use crate::types::TypeRow;
@@ -80,13 +74,8 @@
     }
 }
 
-<<<<<<< HEAD
 impl TailLoopBuilder<Hugr> {
-    /// Initialize new builder for a [`ControlFlowOp::TailLoop`] rooted HUGR
-=======
-impl TailLoopBuilder<HugrMut> {
     /// Initialize new builder for a [`ops::TailLoop`] rooted HUGR
->>>>>>> 0fefde4c
     pub fn new(
         just_inputs: impl Into<TypeRow>,
         inputs_outputs: impl Into<TypeRow>,
@@ -97,16 +86,9 @@
             just_outputs: just_outputs.into(),
             rest: inputs_outputs.into(),
         };
-<<<<<<< HEAD
-        let op = ControlFlowOp::TailLoop(tail_loop_sig.clone());
-        let base = Hugr::new(op);
+        let base = Hugr::new(tail_loop.clone());
         let root = base.root();
-        Self::create_with_io(base, root, &tail_loop_sig)
-=======
-        let base = HugrMut::new(tail_loop.clone());
-        let root = base.hugr().root();
         Self::create_with_io(base, root, &tail_loop)
->>>>>>> 0fefde4c
     }
 }
 
