use crate::ops::controlflow::TailLoopSignature;
use crate::ops::{controlflow::ControlFlowOp, DataflowOp, OpType};

use crate::types::TypeRow;

use super::handle::BuildHandle;
use super::{
    dataflow::{DFGBuilder, DFGWrapper},
    BuildError, Container, Dataflow, TailLoopID, Wire,
};

use portgraph::NodeIndex;

use crate::hugr::HugrMut;

/// Builder for a [`crate::ops::controlflow::ControlFlowOp::TailLoop`] node.
pub type TailLoopBuilder<'b> = DFGWrapper<'b, BuildHandle<TailLoopID>>;

impl<'b> TailLoopBuilder<'b> {
    pub(super) fn create_with_io(
        base: &'b mut HugrMut,
        loop_node: NodeIndex,
        tail_loop_sig: TailLoopSignature,
    ) -> Result<Self, BuildError> {
        let dfg_build = DFGBuilder::create_with_io(
            base,
            loop_node,
            tail_loop_sig.body_input_row(),
            tail_loop_sig.body_output_row(),
        )?;

        Ok(TailLoopBuilder::new(dfg_build))
    }
    /// Set the outputs of the TailLoop, with `out_variant` as the value of the
    /// termination predicate, and `rest` being the remaining outputs
    pub fn set_outputs(
        &mut self,
        out_variant: Wire,
        rest: impl IntoIterator<Item = Wire>,
    ) -> Result<(), BuildError> {
        Dataflow::set_outputs(self, [out_variant].into_iter().chain(rest.into_iter()))
    }

    /// Set outputs and finish, see [`TailLoopBuilder::set_outputs`]
    pub fn finish_with_outputs(
        mut self,
        out_variant: Wire,
        rest: impl IntoIterator<Item = Wire>,
    ) -> Result<<TailLoopBuilder<'b> as Container>::ContainerHandle, BuildError>
    where
        Self: Sized,
    {
        self.set_outputs(out_variant, rest)?;
        Ok(self.finish())
    }

    /// Get a reference to the [`crate::ops::controlflow::TailLoopSignature`]
    /// that defines the signature of the TailLoop
    pub fn loop_signature(&self) -> Result<&TailLoopSignature, BuildError> {
        let hugr = self.hugr();

        if let OpType::Dataflow(DataflowOp::ControlFlow {
            op: ControlFlowOp::TailLoop(tail_sig),
        }) = hugr.get_optype(self.container_node())
        {
            Ok(tail_sig)
        } else {
            Err(BuildError::UnexpectedType {
                node: self.container_node(),
                op_desc: "ControlFlowOp::TailLoop",
            })
        }
    }

    /// The output types of the child graph, including the predicate as the first.
    pub fn internal_output_row(&self) -> Result<TypeRow, BuildError> {
        self.loop_signature()
            .map(TailLoopSignature::body_output_row)
    }
}

#[cfg(test)]
mod test {
    use cool_asserts::assert_matches;

    use crate::{
        builder::{
            module_builder::ModuleBuilder,
            test::{BIT, NAT},
        },
        ops::ConstValue,
        type_row,
        types::Signature,
    };

    use super::*;
    #[test]
    fn basic_loop() -> Result<(), BuildError> {
        let build_result = {
            let mut module_builder = ModuleBuilder::new();
            let main = module_builder.declare(
                "main",
                Signature::new_df(type_row![BIT], type_row![NAT, BIT]),
            )?;
            let s1 = module_builder.constant(ConstValue::Int(1))?;
            let _fdef = {
                let mut fbuild = module_builder.define_function(&main)?;
                let [i1] = fbuild.input_wires_arr();
                let loop_id = {
                    let mut loop_b =
                        fbuild.tail_loop_builder(vec![], vec![(BIT, i1)], type_row![NAT])?;
                    let [i1] = loop_b.input_wires_arr();
                    let const_wire = loop_b.load_const(&s1)?;

                    let break_wire =
                        loop_b.make_break(loop_b.loop_signature()?.clone(), [const_wire])?;
                    loop_b.finish_with_outputs(break_wire, [i1])?
                };

                fbuild.finish_with_outputs(loop_id.outputs())?
            };
            module_builder.finish()
        };

        assert_matches!(build_result, Ok(_));
        Ok(())
    }

    #[test]
    fn loop_with_conditional() -> Result<(), BuildError> {
        let build_result = {
            let mut module_builder = ModuleBuilder::new();
            let main = module_builder
                .declare("main", Signature::new_df(type_row![BIT], type_row![NAT]))?;

            let s2 = module_builder.constant(ConstValue::Int(2))?;
<<<<<<< HEAD
            let tru_const = module_builder.constant(ConstValue::simple_predicate(1, 2))?;
=======
            let tru_const = module_builder.constant(ConstValue::true_val())?;
>>>>>>> 1fa37ef9

            let _fdef = {
                let mut fbuild = module_builder.define_function(&main)?;
                let [b1] = fbuild.input_wires_arr();
                let loop_id = {
                    let mut loop_b =
                        fbuild.tail_loop_builder(vec![(BIT, b1)], vec![], type_row![NAT])?;
                    let signature = loop_b.loop_signature()?.clone();
                    let const_wire = loop_b.load_const(&tru_const)?;
                    let [b1] = loop_b.input_wires_arr();
                    let conditional_id = {
                        let predicate_inputs = vec![type_row![]; 2];
                        let output_row = loop_b.internal_output_row()?;
                        let mut conditional_b = loop_b.conditional_builder(
                            (predicate_inputs, const_wire),
                            vec![(BIT, b1)],
                            output_row,
                        )?;

                        let mut branch_0 = conditional_b.case_builder(0)?;
                        let [b1] = branch_0.input_wires_arr();

                        let continue_wire = branch_0.make_continue(signature.clone(), [b1])?;
                        branch_0.finish_with_outputs([continue_wire])?;

                        let mut branch_1 = conditional_b.case_builder(1)?;
                        let [b1] = branch_1.input_wires_arr();

                        branch_1.discard(b1)?;

                        let wire = branch_1.load_const(&s2)?;
                        let break_wire = branch_1.make_break(signature, [wire])?;
                        branch_1.finish_with_outputs([break_wire])?;

                        conditional_b.finish()?
                    };

                    loop_b.finish_with_outputs(conditional_id.out_wire(0), [])?
                };

                fbuild.finish_with_outputs(loop_id.outputs())?
            };
            module_builder.finish()
        };

        assert_matches!(build_result, Ok(_));

        Ok(())
    }
}<|MERGE_RESOLUTION|>--- conflicted
+++ resolved
@@ -134,11 +134,7 @@
                 .declare("main", Signature::new_df(type_row![BIT], type_row![NAT]))?;
 
             let s2 = module_builder.constant(ConstValue::Int(2))?;
-<<<<<<< HEAD
-            let tru_const = module_builder.constant(ConstValue::simple_predicate(1, 2))?;
-=======
             let tru_const = module_builder.constant(ConstValue::true_val())?;
->>>>>>> 1fa37ef9
 
             let _fdef = {
                 let mut fbuild = module_builder.define_function(&main)?;
