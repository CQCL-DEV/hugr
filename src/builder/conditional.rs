--- conflicted
+++ resolved
@@ -155,13 +155,8 @@
             predicate_inputs,
             other_inputs,
             outputs,
-<<<<<<< HEAD
-        });
+        };
         let base = Hugr::new(op);
-=======
-        };
-        let base = HugrMut::new(op);
->>>>>>> 0fefde4c
         let conditional_node = base.root();
 
         Ok(ConditionalBuilder {
