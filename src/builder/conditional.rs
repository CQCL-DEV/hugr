--- conflicted
+++ resolved
@@ -175,11 +175,7 @@
         let input = input.into();
         let output = output.into();
         let signature = Signature::new_df(input, output);
-<<<<<<< HEAD
-        let op = CaseOp {
-=======
         let op = ops::Case {
->>>>>>> 26a2f67d
             signature: signature.clone(),
         };
         let base = HugrMut::new(op);
