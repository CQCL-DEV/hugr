--- conflicted
+++ resolved
@@ -125,12 +125,11 @@
 
         self.case_nodes[case] = Some(case_node);
 
-<<<<<<< HEAD
-        let dfg_builder = DFGBuilder::create_with_io(self.hugr_mut(), case_node, inputs, outputs)?;
-=======
-        let dfg_builder =
-            DFGBuilder::create_with_io(self.base(), case_node, Signature::new_df(inputs, outputs))?;
->>>>>>> 26a2f67d
+        let dfg_builder = DFGBuilder::create_with_io(
+            self.hugr_mut(),
+            case_node,
+            Signature::new_df(inputs, outputs),
+        )?;
 
         Ok(CaseBuilder::from_dfg_builder(dfg_builder))
     }
@@ -183,15 +182,9 @@
         let op = ops::Case {
             signature: signature.clone(),
         };
-<<<<<<< HEAD
         let base = Hugr::new(op);
         let root = base.root();
-        let dfg_builder = DFGBuilder::create_with_io(base, root, input, output)?;
-=======
-        let base = HugrMut::new(op);
-        let root = base.hugr().root();
         let dfg_builder = DFGBuilder::create_with_io(base, root, signature)?;
->>>>>>> 26a2f67d
 
         Ok(CaseBuilder::from_dfg_builder(dfg_builder))
     }
