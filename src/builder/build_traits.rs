--- conflicted
+++ resolved
@@ -154,16 +154,9 @@
     /// the DFG node.
     fn dfg_builder(
         &mut self,
-<<<<<<< HEAD
-        inputs: impl IntoIterator<Item = (SimpleType, Wire)>,
-        output_types: TypeRow,
-    ) -> Result<DFGBuilder<&mut Hugr>, BuildError> {
-        let (input_types, input_wires): (Vec<SimpleType>, Vec<Wire>) = inputs.into_iter().unzip();
-=======
         signature: Signature,
         input_wires: impl IntoIterator<Item = Wire>,
-    ) -> Result<DFGBuilder<&mut HugrMut>, BuildError> {
->>>>>>> 26a2f67d
+    ) -> Result<DFGBuilder<&mut Hugr>, BuildError> {
         let (dfg_n, _) = add_op_with_wires(
             self,
             ops::DFG {
@@ -172,11 +165,7 @@
             input_wires.into_iter().collect(),
         )?;
 
-<<<<<<< HEAD
-        DFGBuilder::create_with_io(self.hugr_mut(), dfg_n, input_types.into(), output_types)
-=======
-        DFGBuilder::create_with_io(self.base(), dfg_n, signature)
->>>>>>> 26a2f67d
+        DFGBuilder::create_with_io(self.hugr_mut(), dfg_n, signature)
     }
 
     /// Return a builder for a [`crate::ops::CFG`] node,
