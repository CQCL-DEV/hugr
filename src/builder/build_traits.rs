--- conflicted
+++ resolved
@@ -159,15 +159,9 @@
     ) -> Result<DFGBuilder<&mut HugrMut>, BuildError> {
         let (dfg_n, _) = add_op_with_wires(
             self,
-<<<<<<< HEAD
-            OpType::Dataflow(DataflowOp::DFG {
-                signature: signature.clone(),
-            }),
-=======
             ops::DFG {
                 signature: signature.clone(),
             },
->>>>>>> 26a2f67d
             input_wires.into_iter().collect(),
         )?;
 
