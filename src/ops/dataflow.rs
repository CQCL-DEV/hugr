--- conflicted
+++ resolved
@@ -2,46 +2,6 @@
 
 use super::{impl_op_name, tag::OpTag, OpTrait};
 
-<<<<<<< HEAD
-use super::{controlflow::ControlFlowOp, tag::OpTag, LeafOp};
-use crate::resource::ResourceSet;
-use crate::types::{ClassicType, EdgeKind, Signature, SignatureDescription, SimpleType, TypeRow};
-
-/// A dataflow operation.
-#[derive(Debug, Clone, PartialEq, Eq, serde::Serialize, serde::Deserialize)]
-#[allow(missing_docs)]
-pub enum DataflowOp {
-    /// An input node.
-    /// The outputs of this node are the inputs to the function.
-    Input {
-        types: TypeRow,
-        resources: ResourceSet,
-    },
-    /// An output node. The inputs are the outputs of the function.
-    Output {
-        types: TypeRow,
-        resources: ResourceSet,
-    },
-    /// Call a function directly.
-    ///
-    /// The first ports correspond to the signature of the function being
-    /// called. Immediately following those ports, the first input port is
-    /// connected to the def/declare block with a `ConstE<Graph>` edge.
-    Call { signature: Signature },
-    /// Call a function indirectly. Like call, but the first input is a standard dataflow graph type.
-    CallIndirect { signature: Signature },
-    /// Load a static constant in to the local dataflow graph.
-    LoadConstant { datatype: ClassicType },
-    /// Simple operation that has only value inputs+outputs and (potentially) StateOrder edges.
-    Leaf { op: LeafOp },
-    /// A simply nested dataflow graph.
-    DFG { signature: Signature },
-    /// Operation related to control flow.
-    ControlFlow { op: ControlFlowOp },
-}
-
-impl DataflowOp {
-=======
 use crate::resource::ResourceSet;
 use crate::types::{ClassicType, EdgeKind, Signature, SimpleType, TypeRow};
 
@@ -49,7 +9,6 @@
     fn description(&self) -> &str;
     fn tag(&self) -> OpTag;
     fn signature(&self) -> Signature;
->>>>>>> 26a2f67d
     /// The edge kind for the inputs of the operation not described by the
     /// signature.
     ///
@@ -113,46 +72,11 @@
 
 impl_op_name!(Output);
 
-<<<<<<< HEAD
-    /// The signature of the operation.
-    pub fn signature(&self) -> Signature {
-        match self {
-            DataflowOp::Input { types, resources } => {
-                let mut sig = Signature::new_df(TypeRow::new(), types.clone());
-                sig.output_resources = resources.clone();
-                sig
-            }
-            DataflowOp::Output { types, resources } => {
-                let mut sig = Signature::new_df(types.clone(), TypeRow::new());
-                sig.input_resources = resources.clone();
-                sig
-            }
-            DataflowOp::Call { signature } => Signature {
-                const_input: vec![ClassicType::graph_from_sig(signature.clone()).into()].into(),
-                ..signature.clone()
-            },
-            DataflowOp::CallIndirect { signature } => {
-                let mut s = signature.clone();
-                s.input
-                    .to_mut()
-                    .insert(0, ClassicType::graph_from_sig(signature.clone()).into());
-                s
-            }
-            DataflowOp::LoadConstant { datatype } => Signature::new(
-                TypeRow::new(),
-                vec![SimpleType::Classic(datatype.clone())],
-                vec![SimpleType::Classic(datatype.clone())],
-            ),
-            DataflowOp::Leaf { op } => op.signature(),
-            DataflowOp::DFG { signature } => signature.clone(),
-            DataflowOp::ControlFlow { op } => op.signature(),
-=======
 impl IOTrait for Output {
     fn new(types: TypeRow) -> Self {
         Output {
             types,
             resources: ResourceSet::new(),
->>>>>>> 26a2f67d
         }
     }
 
