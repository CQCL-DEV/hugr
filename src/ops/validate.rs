--- conflicted
+++ resolved
@@ -469,25 +469,15 @@
 
         let input_node: OpType = ops::Input {
             types: in_types.clone(),
-<<<<<<< HEAD
             resources: ResourceSet::new(),
-        });
-        let output_node = OpType::Dataflow(DataflowOp::Output {
-            types: out_types.clone(),
-            resources: ResourceSet::new(),
-        });
-        let leaf_node = OpType::Dataflow(DataflowOp::Leaf {
-            op: LeafOp::Noop(ClassicType::bit().into()),
-        });
-=======
         }
         .into();
         let output_node = ops::Output {
             types: out_types.clone(),
+            resources: ResourceSet::new(),
         }
         .into();
         let leaf_node = LeafOp::Noop(ClassicType::bit().into()).into();
->>>>>>> 504229ef
 
         // Well-formed dataflow sibling nodes. Check the input and output node signatures.
         let children = vec![
