//! Tags for sets of operation kinds.

use std::{cmp, fmt::Display};

/// Tags for sets of operation kinds.
///
/// This can mark either specific operations, or sets of operations allowed in
/// regions.
///
/// Uses a flat representation for all the variants, in contrast to the complex
/// `OpType` structures.
#[derive(Debug, Clone, Copy, PartialEq, Eq, Default)]
#[non_exhaustive]
pub enum OpTag {
    /// All operations allowed.
    #[default]
    Any,
    /// No valid operation types.
    None,

    /// Non-root module operations.
    ModuleOp,
    /// Root module operation.
    ModuleRoot,
    /// A function definition or declaration.
    Function,
    /// A type alias.
    Alias,
    /// A constant declaration.
    Const,
    /// A function definition.
    FuncDefn,

    /// Node in a Dataflow Sibling Graph.
    DataflowChild,
    /// A nested data-flow operation.
    Dfg,
    /// A nested control-flow operation.
    Cfg,
    /// A dataflow input.
    Input,
    /// A dataflow output.
    Output,
    /// A function call.
    FnCall,
    /// A constant load operation.
    LoadConst,
    /// A definition that could be at module level or inside a DSG.
    ScopedDefn,
    /// A tail-recursive loop.
    TailLoop,
    /// A conditional operation.
    Conditional,
    /// A case op inside a conditional.
    Case,
    /// A leaf operation.
    Leaf,

    /// A control flow basic block.
    BasicBlock,
    /// A control flow exit node.
    BasicBlockExit,
    /// A lift node, which adds resource requirements to a wires type
    Lift,
}

impl OpTag {
    /// Returns true if the tag is more general than the given tag.
    #[inline]
    pub fn contains(self, other: OpTag) -> bool {
        self == other || other.parent_tags().iter().any(|&tag| self.contains(tag))
    }

    /// Returns the infimum of the set of tags that strictly contain this tag
    #[inline]
    fn parent_tags<'a>(self) -> &'a [OpTag] {
        match self {
            OpTag::Any => &[],
            OpTag::None => &[OpTag::Any],
            OpTag::ModuleOp => &[OpTag::Any],
            OpTag::DataflowChild => &[OpTag::Any],
            OpTag::Input => &[OpTag::DataflowChild],
            OpTag::Output => &[OpTag::DataflowChild],
            OpTag::Function => &[OpTag::ModuleOp],
            OpTag::Alias => &[OpTag::ScopedDefn],
            OpTag::FuncDefn => &[OpTag::Function, OpTag::ScopedDefn],
            OpTag::BasicBlock => &[OpTag::Any],
            OpTag::BasicBlockExit => &[OpTag::BasicBlock],
            OpTag::Case => &[OpTag::Any],
            OpTag::ModuleRoot => &[OpTag::Any],
            OpTag::Const => &[OpTag::ScopedDefn],
            OpTag::Dfg => &[OpTag::DataflowChild],
            OpTag::Cfg => &[OpTag::DataflowChild],
            OpTag::ScopedDefn => &[OpTag::DataflowChild, OpTag::ModuleOp],
            OpTag::TailLoop => &[OpTag::DataflowChild],
            OpTag::Conditional => &[OpTag::DataflowChild],
            OpTag::FnCall => &[OpTag::DataflowChild],
            OpTag::LoadConst => &[OpTag::DataflowChild],
            OpTag::Leaf => &[OpTag::DataflowChild],
            OpTag::Lift => &[OpTag::DataflowChild],
        }
    }

    /// Returns a user-friendly description of the set.
    pub fn description(&self) -> &str {
        match self {
            OpTag::Any => "Any",
            OpTag::None => "None",
            OpTag::ModuleOp => "Module operations",
            OpTag::DataflowChild => "Node in a Dataflow Sibling Graph",
            OpTag::Input => "Input node",
            OpTag::Output => "Output node",
            OpTag::FuncDefn => "Function definition",
            OpTag::BasicBlock => "Basic block",
            OpTag::BasicBlockExit => "Exit basic block node",
            OpTag::Case => "Case",
            OpTag::ModuleRoot => "Module root node",
            OpTag::Function => "Function definition or declaration",
            OpTag::Alias => "Type alias",
            OpTag::Const => "Constant declaration",
            OpTag::Dfg => "Nested data-flow operation",
            OpTag::Cfg => "Nested control-flow operation",
            OpTag::TailLoop => "Tail-recursive loop",
            OpTag::Conditional => "Conditional operation",
            OpTag::FnCall => "Function call",
            OpTag::LoadConst => "Constant load operation",
            OpTag::Leaf => "Leaf operation",
<<<<<<< HEAD
            OpTag::ConstInput => "Dataflow operations that take a Const input.",
            OpTag::Lift => "Nodes which add resource requirements to a type",
=======
            OpTag::ScopedDefn => "Definitions that can live at global or local scope",
>>>>>>> 3589f8b9
        }
    }

    /// Returns whether the set is empty.
    #[inline]
    pub fn is_empty(&self) -> bool {
        self == &OpTag::None
    }
}

impl Display for OpTag {
    fn fmt(&self, f: &mut std::fmt::Formatter<'_>) -> std::fmt::Result {
        write!(f, "{}", self.description())
    }
}

impl PartialOrd for OpTag {
    fn partial_cmp(&self, other: &Self) -> Option<cmp::Ordering> {
        if self == other {
            Some(cmp::Ordering::Equal)
        } else if self.contains(*other) {
            Some(cmp::Ordering::Greater)
        } else if other.contains(*self) {
            Some(cmp::Ordering::Less)
        } else {
            None
        }
    }
}

#[cfg(test)]
mod test {
    use super::*;

    #[test]
    fn tag_contains() {
        assert!(OpTag::Any.contains(OpTag::Any));
        assert!(OpTag::None.contains(OpTag::None));
        assert!(OpTag::ModuleOp.contains(OpTag::ModuleOp));
        assert!(OpTag::DataflowChild.contains(OpTag::DataflowChild));
        assert!(OpTag::BasicBlock.contains(OpTag::BasicBlock));

        assert!(OpTag::Any.contains(OpTag::None));
        assert!(OpTag::Any.contains(OpTag::ModuleOp));
        assert!(OpTag::Any.contains(OpTag::DataflowChild));
        assert!(OpTag::Any.contains(OpTag::BasicBlock));

        assert!(!OpTag::None.contains(OpTag::Any));
        assert!(!OpTag::None.contains(OpTag::ModuleOp));
        assert!(!OpTag::None.contains(OpTag::DataflowChild));
        assert!(!OpTag::None.contains(OpTag::BasicBlock));
    }
}<|MERGE_RESOLUTION|>--- conflicted
+++ resolved
@@ -125,12 +125,8 @@
             OpTag::FnCall => "Function call",
             OpTag::LoadConst => "Constant load operation",
             OpTag::Leaf => "Leaf operation",
-<<<<<<< HEAD
-            OpTag::ConstInput => "Dataflow operations that take a Const input.",
+            OpTag::ScopedDefn => "Definitions that can live at global or local scope",
             OpTag::Lift => "Nodes which add resource requirements to a type",
-=======
-            OpTag::ScopedDefn => "Definitions that can live at global or local scope",
->>>>>>> 3589f8b9
         }
     }
 
