--- conflicted
+++ resolved
@@ -1,12 +1,7 @@
 use smol_str::SmolStr;
 
-<<<<<<< HEAD
 use super::{LeafOp, Op};
-use crate::types::{ClassicType, Signature, SimpleType, TypeRow};
-=======
-use super::Op;
 use crate::types::{ClassicType, EdgeKind, Signature, SimpleType, TypeRow};
->>>>>>> ccfcd63a
 
 #[derive(Debug, Clone, PartialEq, serde::Serialize, serde::Deserialize)]
 pub enum FunctionOp {
@@ -24,17 +19,9 @@
     /// Call a function indirectly. Like call, but the first input is a standard dataflow graph type
     CallIndirect { signature: Signature },
     /// Load a static constant in to the local dataflow graph
-<<<<<<< HEAD
-    LoadConstant { datatype: SimpleType },
+    LoadConstant { datatype: ClassicType },
     /// Simple operation that has only value inputs+outputs and (potentially) StateOrder edges.
     Leaf { op: LeafOp },
-=======
-    LoadConstant { datatype: ClassicType },
-    /// Explicit discard, has a single `datatype` input, and a State output
-    /// connecting it to the Output node. All stateful operations with no
-    /// dataflow outputs should have such State edges.
-    Discard { datatype: SimpleType },
->>>>>>> ccfcd63a
     /// δ (delta): a simply nested dataflow graph
     Nested { signature: Signature },
 }
@@ -94,23 +81,11 @@
                     .insert(0, ClassicType::graph_from_sig(signature.clone()).into());
                 s
             }
-<<<<<<< HEAD
-            FunctionOp::LoadConstant { datatype } => Signature::new(
-                vec![datatype.clone()],
-                TypeRow::new(),
-                TypeRow::new(),
-                vec![datatype.clone()],
-            ),
-            FunctionOp::Leaf { op } => op.signature(),
-=======
             FunctionOp::LoadConstant { datatype } => Signature {
                 const_input: Some(datatype.clone()),
                 ..Signature::new_df(TypeRow::new(), vec![SimpleType::Classic(datatype.clone())])
             },
-            FunctionOp::Discard { datatype } => {
-                Signature::new_df(vec![datatype.clone()], TypeRow::new())
-            }
->>>>>>> ccfcd63a
+            FunctionOp::Leaf { op } => op.signature(),
             FunctionOp::Nested { signature } => signature.clone(),
         }
     }
