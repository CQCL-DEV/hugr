--- conflicted
+++ resolved
@@ -38,15 +38,9 @@
     pub(crate) fn body_output_row(&self) -> TypeRow {
         let predicate =
             SimpleType::new_predicate([self.just_inputs.clone(), self.just_outputs.clone()]);
-<<<<<<< HEAD
-        let mut outputs = self.rest.clone();
-        outputs.to_mut().insert(0, predicate);
-        outputs
-=======
         let mut outputs = vec![predicate];
         outputs.extend_from_slice(&self.rest);
         outputs.into()
->>>>>>> 1fa37ef9
     }
 
     /// Build the input TypeRow of the child graph of a TailLoop node.
