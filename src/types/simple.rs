--- conflicted
+++ resolved
@@ -98,10 +98,6 @@
     }
 }
 
-/// The type of an Int in the Hugr. Keeping previous definition
-/// for now, but this looks likely to change.
-pub type HInt = u8;
-
 /// A type that represents concrete classical data.
 ///
 /// Uses `Box`es on most variants to reduce the memory footprint.
@@ -114,11 +110,7 @@
     /// A type variable identified by a name.
     Variable(SmolStr),
     /// An arbitrary size integer.
-<<<<<<< HEAD
-    Int(HInt),
-=======
     Int(HugrIntWidthStore),
->>>>>>> 8bdc1ae4
     /// A 64-bit floating point number.
     F64,
     /// An arbitrary length string.
